--- conflicted
+++ resolved
@@ -1,340 +1,194 @@
-from typing import Optional, Tuple
-
-import math
-import torch
-import torch.nn as nn
-from einops import rearrange
-import torch.nn.functional as F
-from lightning_utilities.core.imports import RequirementCache
-
-from roar.collections.tts.modules.submodules import (
-    ConditionalLayerNorm,
-)
-from roar.collections.nlp.parts.submodules.positional_encodings import (
-    apply_rotary_emb_func,
-)
-from roar.collections.tts.parts.utils.bert_padding import (
-    pad_input,
-    unpad_input_only,
-)
-
-HAVE_FLASH = RequirementCache("flash-attn>=2.0.0.post1")
-
-RoPECache = Tuple[torch.Tensor, torch.Tensor]
-
-
-# Multi Head Self Attention, may use flash attention or memory efficient attention
-class MultiHeadAttn(nn.Module):
-    def __init__(
-        self,
-        n_head,
-        d_model,
-        d_head,
-        dropout,
-        dropatt=0.1,
-        pre_lnorm=False,
-        condition_types=[],
-        **kwargs,
-    ):
-        super(MultiHeadAttn, self).__init__()
-
-        self.n_head = n_head
-        self.d_model = d_model
-        self.d_head = d_head
-        self.scale = 1 / (d_head**0.5)
-        self.pre_lnorm = pre_lnorm
-
-        self.qkv_net = nn.Linear(d_model, 3 * n_head * d_head)
-        self.drop = nn.Dropout(dropout)
-        self.dropatt = dropatt
-        self.o_net = nn.Linear(n_head * d_head, d_model, bias=False)
-        self.layer_norm = ConditionalLayerNorm(
-            d_model, condition_dim=d_model, condition_types=condition_types
-        )
-
-    def forward(self, inp, attn_mask=None, conditioning=None):
-        return self._forward(inp, attn_mask, conditioning)
-
-    def _forward(self, inp, attn_mask=None, conditioning=None):
-        residual = inp
-        if self.pre_lnorm:
-            # layer normalization
-            inp = self.layer_norm(inp, conditioning)
-
-        n_head, d_head = self.n_head, self.d_head
-
-        head_q, head_k, head_v = torch.chunk(self.qkv_net(inp), 3, dim=2)
-
-        head_q = head_q.view(inp.size(0), inp.size(1), n_head, d_head)
-        head_k = head_k.view(inp.size(0), inp.size(1), n_head, d_head)
-        head_v = head_v.view(inp.size(0), inp.size(1), n_head, d_head)
-
-        q = head_q.permute(2, 0, 1, 3).reshape(-1, inp.size(1), d_head)
-        k = head_k.permute(2, 0, 1, 3).reshape(-1, inp.size(1), d_head)
-        v = head_v.permute(2, 0, 1, 3).reshape(-1, inp.size(1), d_head)
-
-        if attn_mask is not None:  # prepare attention mask
-            attn_mask = attn_mask.unsqueeze(1).to(q.dtype)  # [B, 1, T]
-            attn_mask = attn_mask.repeat(n_head, attn_mask.size(2), 1)
-
-        attn_vec = F.scaled_dot_product_attention(q, k, v, attn_mask, self.dropatt)
-
-        attn_vec = attn_vec.view(n_head, inp.size(0), inp.size(1), d_head)
-        attn_vec = (
-            attn_vec.permute(1, 2, 0, 3)
-            .contiguous()
-            .view(inp.size(0), inp.size(1), n_head * d_head)
-        )
-
-        # linear projection
-        attn_out = self.o_net(attn_vec)
-        attn_out = self.drop(attn_out)
-
-        if self.pre_lnorm:
-            # residual connection
-            output = residual + attn_out
-        else:
-            # residual connection + layer normalization
-            output = self.layer_norm(residual + attn_out, conditioning)
-
-        return output
-
-
-<<<<<<< HEAD
-# # Multi Head Cross Attention, may use flash attention or memory efficient attention
-# class MultiHeadCrossAttn(nn.Module):
-#     def __init__(
-#         self,
-#         n_head,
-#         d_model,
-#         d_head,
-#         dropout,
-#         dropatt=0.1,
-#         pre_lnorm=False,
-#         condition_types=[],
-#         **kwargs,
-#     ):
-#         super(MultiHeadCrossAttn, self).__init__()
-
-#         self.n_head = n_head
-#         self.d_model = d_model
-#         self.d_head = d_head
-#         self.scale = 1 / (d_head**0.5)
-#         self.pre_lnorm = pre_lnorm
-
-#         self.q_net = nn.Linear(d_model, n_head * d_head)
-#         self.kv_net = nn.Linear(d_model, 2 * n_head * d_head)
-#         self.drop = nn.Dropout(dropout)
-#         self.dropatt = dropatt
-#         self.o_net = nn.Linear(n_head * d_head, d_model, bias=False)
-#         self.layer_norm = ConditionalLayerNorm(
-#             d_model, condition_dim=d_model, condition_types=condition_types
-#         )
-
-#     def forward(self, inp, key_value, attn_mask=None, conditioning=None):
-#         return self._forward(inp, key_value, attn_mask, conditioning)
-
-#     def _forward(self, query, key_value, attn_mask=None, conditioning=None):
-#         residual = query
-#         if self.pre_lnorm:
-#             # layer normalization
-#             query = self.layer_norm(query, conditioning)
-#             key_value = self.layer_norm(key_value, conditioning)
-
-#         n_head, d_head = self.n_head, self.d_head
-
-#         head_q = self.q_net(query)
-#         head_k, head_v = torch.chunk(self.kv_net(key_value), 2, dim=2)
-
-#         head_q = head_q.view(query.size(0), query.size(1), n_head, d_head)
-#         head_k = head_k.view(key_value.size(0), key_value.size(1), n_head, d_head)
-#         head_v = head_v.view(key_value.size(0), key_value.size(1), n_head, d_head)
-
-#         q = head_q.permute(2, 0, 1, 3).reshape(-1, query.size(1), d_head)
-#         k = head_k.permute(2, 0, 1, 3).reshape(-1, key_value.size(1), d_head)
-#         v = head_v.permute(2, 0, 1, 3).reshape(-1, key_value.size(1), d_head)
-
-#         if attn_mask is not None:  # prepare attention mask
-#             attn_mask = attn_mask.unsqueeze(1).to(q.dtype)  # [B, 1, T]
-#             attn_mask = attn_mask.repeat(n_head, attn_mask.size(2), 1)
-
-#         attn_vec = F.scaled_dot_product_attention(q, k, v, attn_mask, self.dropatt)
-
-#         attn_vec = attn_vec.view(n_head, query.size(0), query.size(1), d_head)
-#         attn_vec = (
-#             attn_vec.permute(1, 2, 0, 3)
-#             .contiguous()
-#             .view(query.size(0), query.size(1), n_head * d_head)
-#         )
-
-#         # linear projection
-#         attn_out = self.o_net(attn_vec)
-#         attn_out = self.drop(attn_out)
-
-#         if self.pre_lnorm:
-#             # residual connection
-#             output = residual + attn_out
-#         else:
-#             # residual connection + layer normalization
-#             output = self.layer_norm(residual + attn_out, conditioning)
-
-#         return output
-
-
-# Multi Head Cross Attention, may use flash attention or memory efficient attention
-class MultiHeadCrossAttn(nn.Module):
-=======
-class FlashSelfAttention(nn.Module):
->>>>>>> 1bba261b
-    def __init__(
-        self,
-        n_head,
-        d_model,
-        d_head,
-<<<<<<< HEAD
-        dropout,
-        dropatt=0.1,
-        pre_lnorm=False,
-        condition_types=[],
-        **kwargs
-    ):
-        super(MultiHeadCrossAttn, self).__init__()
-
-        self.n_head = n_head
-        self.d_model = d_model
-        self.d_head = d_head
-        self.scale = 1 / (d_head**0.5)
-        self.pre_lnorm = pre_lnorm
-
-        self.q_net = nn.Linear(d_model, n_head * d_head)
-        self.kv_net = nn.Linear(d_model, 2 * n_head * d_head)
-        self.drop = nn.Dropout(dropout)
-        self.dropatt = dropatt
-        self.o_net = nn.Linear(n_head * d_head, d_model, bias=False)
-        self.layer_norm = ConditionalLayerNorm(
-            d_model, condition_dim=d_model, condition_types=condition_types
-        )
-
-    def forward(self, inp, attn_mask=None, conditioning=None):
-        return self._forward(inp, attn_mask, conditioning)
-
-    def _forward(self, query, attn_mask=None, conditioning=None):
-        key_value = conditioning if conditioning is not None else query
-        residual = query
-        if self.pre_lnorm:
-            # layer normalization
-            query = self.layer_norm(query, conditioning)
-            key_value = self.layer_norm(key_value, conditioning)
-
-        n_head, d_head = self.n_head, self.d_head
-
-        head_q = self.q_net(query)
-        head_k, head_v = torch.chunk(self.kv_net(key_value), 3, dim=2)
-
-        head_q = head_q.view(query.size(0), query.size(1), n_head, d_head)
-        head_k = head_k.view(key_value.size(0), key_value.size(1), n_head, d_head)
-        head_v = head_v.view(key_value.size(0), key_value.size(1), n_head, d_head)
-
-        q = head_q.permute(2, 0, 1, 3).reshape(-1, query.size(1), d_head)
-        k = head_k.permute(2, 0, 1, 3).reshape(-1, key_value.size(1), d_head)
-        v = head_v.permute(2, 0, 1, 3).reshape(-1, key_value.size(1), d_head)
-
-        if attn_mask is not None:  # prepare attention mask
-            attn_mask = attn_mask.unsqueeze(1).to(q.dtype)  # [B, 1, T]
-            attn_mask = attn_mask.repeat(n_head, attn_mask.size(2), 1)
-
-        attn_vec = F.scaled_dot_product_attention(q, k, v, attn_mask, self.dropatt)
-
-        attn_vec = attn_vec.view(n_head, query.size(0), query.size(1), d_head)
-        attn_vec = (
-            attn_vec.permute(1, 2, 0, 3)
-            .contiguous()
-            .view(query.size(0), query.size(1), n_head * d_head)
-=======
-        n_query_groups: Optional[int] = None,
-    ):
-        self.n_head = n_head
-        self.d_model = d_model
-        self.d_head = d_head
-        self.n_query_groups = n_query_groups
-
-        shape = (self.n_head + self.n_query_groups * 2) * self.d_head
-        self.qkv_net = nn.Linear(self.d_model, shape)
-
-    def forward(
-        self,
-        inp: torch.Tensor,
-        rope: RoPECache,
-        cu_seqlens: torch.Tensor,
-        max_seq_length: int,
-        subset_idx: Optional[torch.Tensor],
-        indices: Optional[torch.Tensor],
-        attn_mask: Optional[torch.Tensor] = None,
-        conditioning: Optional[torch.Tensor] = None,
-    ):
-        B, T, C = inp.size()
-
-        qkv = self.qkv_net(inp)
-        qkv = pad_input(qkv, indices, cu_seqlens.shape[0] - 1, max_seq_length)
-
-        q_per_kv = self.config.n_head // self.config.n_query_groups
-        # total_qkv = q_per_kv + 2
-
-        qkv = rearrange(
-            qkv, "b t (h s d) -> b t h s d", h=self.n_query_groups, d=self.d_head
->>>>>>> 1bba261b
-        )
-        # qkv = qkv.view(
-        #     B, T, self.config.n_query_groups, total_qkv, self.d_head
-        # )
-
-        # split batched computation into three
-        q, k, v = qkv.split((q_per_kv, 1, 1), dim=-2)
-
-        q = rearrange(q, "b t s 1 d -> b t s d")
-        k = rearrange(k, "b t s 1 d -> b t s d")
-        v = rearrange(v, "b t s 1 d -> b t s d")
-
-        cos, sin = rope
-
-        q = apply_rotary_emb_func(q, cos, sin, False, False)
-        k = apply_rotary_emb_func(k, cos, sin, False, False)
-
-        attn_vec = self.scaled_dot_product_attention(q, k, v, mask=attn_mask)
-
-        attn_vec = unpad_input_only(attn_vec, torch.squeeze(attn_mask) == 1)
-
-        attn_vec = rearrange(attn_vec, "... h d -> ... (h d)")
-
-        return attn_vec
-
-    def scaled_dot_product_attention(
-        self,
-        q: torch.Tensor,
-        k: torch.Tensor,
-        v: torch.Tensor,
-        mask: Optional[torch.Tensor] = None,
-    ) -> torch.Tensor:
-        scale = 1.0 / math.sqrt(self.d_head)
-
-        if (
-            HAVE_FLASH
-            and q.device.type == "cuda"
-            and q.dtype in (torch.float16, torch.bfloat16)
-        ):
-            from flash_attn import flash_attn_func
-
-            return flash_attn_func(
-                q, k, v, dropout_p=0.0, softmax_scale=scale, causal=False
-            )
-
-        q = q.transpose(1, 2)
-        k = k.transpose(1, 2)
-        v = v.transpose(1, 2)
-        if q.size() != k.size():
-            k = k.repeat_interleave(q.shape[1] // k.shape[1], dim=1)
-            v = v.repeat_interleave(q.shape[1] // v.shape[1], dim=1)
-        y = torch.nn.functional.scaled_dot_product_attention(
-            q, k, v, attn_mask=mask, dropout_p=0.0, scale=scale, is_causal=mask is None
-        )
-        return y.transpose(1, 2)
+from typing import Optional, Tuple
+
+import math
+import torch
+import torch.nn as nn
+from einops import rearrange
+import torch.nn.functional as F
+from lightning_utilities.core.imports import RequirementCache
+
+from roar.collections.tts.modules.submodules import (
+    ConditionalLayerNorm,
+)
+from roar.collections.nlp.parts.submodules.positional_encodings import (
+    apply_rotary_emb_func,
+)
+from roar.collections.tts.parts.utils.bert_padding import (
+    pad_input,
+    unpad_input_only,
+)
+
+HAVE_FLASH = RequirementCache("flash-attn>=2.0.0.post1")
+
+RoPECache = Tuple[torch.Tensor, torch.Tensor]
+
+
+# Multi Head Self Attention, may use flash attention or memory efficient attention
+class MultiHeadAttn(nn.Module):
+    def __init__(
+        self,
+        n_head,
+        d_model,
+        d_head,
+        dropout,
+        dropatt=0.1,
+        pre_lnorm=False,
+        condition_types=[],
+        **kwargs,
+    ):
+        super(MultiHeadAttn, self).__init__()
+
+        self.n_head = n_head
+        self.d_model = d_model
+        self.d_head = d_head
+        self.scale = 1 / (d_head**0.5)
+        self.pre_lnorm = pre_lnorm
+
+        self.qkv_net = nn.Linear(d_model, 3 * n_head * d_head)
+        self.drop = nn.Dropout(dropout)
+        self.dropatt = dropatt
+        self.o_net = nn.Linear(n_head * d_head, d_model, bias=False)
+        self.layer_norm = ConditionalLayerNorm(
+            d_model, condition_dim=d_model, condition_types=condition_types
+        )
+
+    def forward(self, inp, attn_mask=None, conditioning=None):
+        return self._forward(inp, attn_mask, conditioning)
+
+    def _forward(self, inp, attn_mask=None, conditioning=None):
+        residual = inp
+        if self.pre_lnorm:
+            # layer normalization
+            inp = self.layer_norm(inp, conditioning)
+
+        n_head, d_head = self.n_head, self.d_head
+
+        head_q, head_k, head_v = torch.chunk(self.qkv_net(inp), 3, dim=2)
+
+        head_q = head_q.view(inp.size(0), inp.size(1), n_head, d_head)
+        head_k = head_k.view(inp.size(0), inp.size(1), n_head, d_head)
+        head_v = head_v.view(inp.size(0), inp.size(1), n_head, d_head)
+
+        q = head_q.permute(2, 0, 1, 3).reshape(-1, inp.size(1), d_head)
+        k = head_k.permute(2, 0, 1, 3).reshape(-1, inp.size(1), d_head)
+        v = head_v.permute(2, 0, 1, 3).reshape(-1, inp.size(1), d_head)
+
+        if attn_mask is not None:  # prepare attention mask
+            attn_mask = attn_mask.unsqueeze(1).to(q.dtype)  # [B, 1, T]
+            attn_mask = attn_mask.repeat(n_head, attn_mask.size(2), 1)
+
+        attn_vec = F.scaled_dot_product_attention(q, k, v, attn_mask, self.dropatt)
+
+        attn_vec = attn_vec.view(n_head, inp.size(0), inp.size(1), d_head)
+        attn_vec = (
+            attn_vec.permute(1, 2, 0, 3)
+            .contiguous()
+            .view(inp.size(0), inp.size(1), n_head * d_head)
+        )
+
+        # linear projection
+        attn_out = self.o_net(attn_vec)
+        attn_out = self.drop(attn_out)
+
+        if self.pre_lnorm:
+            # residual connection
+            output = residual + attn_out
+        else:
+            # residual connection + layer normalization
+            output = self.layer_norm(residual + attn_out, conditioning)
+
+        return output
+
+
+class FlashSelfAttention(nn.Module):
+    def __init__(
+        self,
+        n_head,
+        d_model,
+        d_head,
+        n_query_groups: Optional[int] = None,
+    ):
+        self.n_head = n_head
+        self.d_model = d_model
+        self.d_head = d_head
+        self.n_query_groups = n_query_groups
+
+        shape = (self.n_head + self.n_query_groups * 2) * self.d_head
+        self.qkv_net = nn.Linear(self.d_model, shape)
+
+    def forward(
+        self,
+        inp: torch.Tensor,
+        rope: RoPECache,
+        cu_seqlens: torch.Tensor,
+        max_seq_length: int,
+        subset_idx: Optional[torch.Tensor],
+        indices: Optional[torch.Tensor],
+        attn_mask: Optional[torch.Tensor] = None,
+        conditioning: Optional[torch.Tensor] = None,
+    ):
+        B, T, C = inp.size()
+
+        qkv = self.qkv_net(inp)
+        qkv = pad_input(qkv, indices, cu_seqlens.shape[0] - 1, max_seq_length)
+
+        q_per_kv = self.config.n_head // self.config.n_query_groups
+        # total_qkv = q_per_kv + 2
+
+        qkv = rearrange(
+            qkv, "b t (h s d) -> b t h s d", h=self.n_query_groups, d=self.d_head
+        )
+        # qkv = qkv.view(
+        #     B, T, self.config.n_query_groups, total_qkv, self.d_head
+        # )
+
+        # split batched computation into three
+        q, k, v = qkv.split((q_per_kv, 1, 1), dim=-2)
+
+        q = rearrange(q, "b t s 1 d -> b t s d")
+        k = rearrange(k, "b t s 1 d -> b t s d")
+        v = rearrange(v, "b t s 1 d -> b t s d")
+
+        cos, sin = rope
+
+        q = apply_rotary_emb_func(q, cos, sin, False, False)
+        k = apply_rotary_emb_func(k, cos, sin, False, False)
+
+        attn_vec = self.scaled_dot_product_attention(q, k, v, mask=attn_mask)
+
+        attn_vec = unpad_input_only(attn_vec, torch.squeeze(attn_mask) == 1)
+
+        attn_vec = rearrange(attn_vec, "... h d -> ... (h d)")
+
+        return attn_vec
+
+    def scaled_dot_product_attention(
+        self,
+        q: torch.Tensor,
+        k: torch.Tensor,
+        v: torch.Tensor,
+        mask: Optional[torch.Tensor] = None,
+    ) -> torch.Tensor:
+        scale = 1.0 / math.sqrt(self.d_head)
+
+        if (
+            HAVE_FLASH
+            and q.device.type == "cuda"
+            and q.dtype in (torch.float16, torch.bfloat16)
+        ):
+            from flash_attn import flash_attn_func
+
+            return flash_attn_func(
+                q, k, v, dropout_p=0.0, softmax_scale=scale, causal=False
+            )
+
+        q = q.transpose(1, 2)
+        k = k.transpose(1, 2)
+        v = v.transpose(1, 2)
+        if q.size() != k.size():
+            k = k.repeat_interleave(q.shape[1] // k.shape[1], dim=1)
+            v = v.repeat_interleave(q.shape[1] // v.shape[1], dim=1)
+        y = torch.nn.functional.scaled_dot_product_attention(
+            q, k, v, attn_mask=mask, dropout_p=0.0, scale=scale, is_causal=mask is None
+        )
+        return y.transpose(1, 2)