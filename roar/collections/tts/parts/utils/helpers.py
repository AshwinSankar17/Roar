from enum import Enum
from typing import Optional, Tuple

import librosa
import matplotlib.pylab as plt
import numpy as np
import torch
from einops import rearrange
from numba import jit, prange

from roar.collections.tts.torch.tts_data_types import (
    DATA_STR2DATA_CLASS,
    MAIN_DATA_TYPES,
    WithLens,
)
from roar.utils import logging
from roar.utils.decorators import deprecated

HAVE_WANDB = True
try:
    import wandb
except ModuleNotFoundError:
    HAVE_WANDB = False

try:
    from pytorch_lightning.utilities import rank_zero_only
except ModuleNotFoundError:
    from functools import wraps

    def rank_zero_only(fn):
        @wraps(fn)
        def wrapped_fn(*args, **kwargs):
            logging.error(
                f"Function {fn} requires lighting to be installed, but it was not found. Please install lightning first"
            )
            exit(1)


class OperationMode(Enum):
    """Training or Inference (Evaluation) mode"""

    training = 0
    validation = 1
    infer = 2


def get_batch_size(train_dataloader):
    if train_dataloader.batch_size is not None:
        return train_dataloader.batch_size
    elif train_dataloader.batch_sampler is not None:
        if train_dataloader.batch_sampler.micro_batch_size is not None:
            return train_dataloader.batch_sampler.micro_batch_size
        else:
            raise ValueError(
                f"Could not find batch_size from batch_sampler: {train_dataloader.batch_sampler}"
            )
    else:
        raise ValueError(
            f"Could not find batch_size from train_dataloader: {train_dataloader}"
        )


def get_num_workers(trainer):
    return trainer.num_devices * trainer.num_nodes


def binarize_attention(attn, in_len, out_len):
    """Convert soft attention matrix to hard attention matrix.

    Args:
        attn (torch.Tensor): B x 1 x max_mel_len x max_text_len. Soft attention matrix.
        in_len (torch.Tensor): B. Lengths of texts.
        out_len (torch.Tensor): B. Lengths of spectrograms.

    Output:
        attn_out (torch.Tensor): B x 1 x max_mel_len x max_text_len. Hard attention matrix, final dim max_text_len should sum to 1.
    """
    b_size = attn.shape[0]
    with torch.no_grad():
        attn_cpu = attn.data.cpu().numpy()
        attn_out = torch.zeros_like(attn)
        for ind in range(b_size):
            hard_attn = mas(attn_cpu[ind, 0, : out_len[ind], : in_len[ind]])
            attn_out[ind, 0, : out_len[ind], : in_len[ind]] = torch.tensor(
                hard_attn, device=attn.device
            )
    return attn_out


def binarize_attention_parallel(attn, in_lens, out_lens):
    """For training purposes only. Binarizes attention with MAS.
       These will no longer receive a gradient.

    Args:
        attn: B x 1 x max_mel_len x max_text_len
    """
    with torch.no_grad():
        log_attn_cpu = torch.log(attn.data).cpu().numpy()
        attn_out = b_mas(
            log_attn_cpu, in_lens.cpu().numpy(), out_lens.cpu().numpy(), width=1
        )
    return torch.from_numpy(attn_out).to(attn.device)


def get_mask_from_lengths(
    lengths: Optional[torch.Tensor] = None,
    x: Optional[torch.Tensor] = None,
) -> torch.Tensor:
    """Constructs binary mask from a 1D torch tensor of input lengths

    Args:
        lengths: Optional[torch.tensor] (torch.tensor): 1D tensor with lengths
        x: Optional[torch.tensor] = tensor to be used on, last dimension is for mask
    Returns:
        mask (torch.tensor): num_sequences x max_length x 1 binary tensor
    """
    if lengths is None:
        assert x is not None
        return torch.ones(x.shape[-1], dtype=torch.bool, device=x.device)
    else:
        if x is None:
            max_len = torch.max(lengths)
        else:
            max_len = x.shape[-1]
    ids = torch.arange(0, max_len, device=lengths.device, dtype=lengths.dtype)
    mask = ids < lengths.unsqueeze(1)
    return mask


def sort_tensor(
    context: torch.Tensor,
    lens: torch.Tensor,
    dim: Optional[int] = 0,
    descending: Optional[bool] = True,
) -> Tuple[torch.Tensor, torch.Tensor, torch.Tensor]:
    """Sorts elements in context by the dim lengths specified in lens
    Args:
        context:  source tensor, sorted by lens
        lens: lengths of elements of context along the dimension dim
        dim: Optional[int] : dimension to sort by
    Returns:
        context: tensor sorted by lens along dimension dim
        lens_sorted: lens tensor, sorted
        ids_sorted: reorder ids to be used to restore original order

    """
    lens_sorted, ids_sorted = torch.sort(lens, descending=descending)
    context = torch.index_select(context, dim, ids_sorted)
    return context, lens_sorted, ids_sorted


def unsort_tensor(
    ordered: torch.Tensor, indices: torch.Tensor, dim: Optional[int] = 0
) -> torch.Tensor:
    """Reverses the result of sort_tensor function:
       o, _, ids = sort_tensor(x,l)
       assert unsort_tensor(o,ids) == x
    Args:
        ordered: context tensor, sorted by lengths
        indices: torch.tensor: 1D tensor with 're-order' indices returned by sort_tensor
    Returns:
        ordered tensor in original order (before calling sort_tensor)
    """
    return torch.index_select(ordered, dim, indices.argsort(0))


@jit(nopython=True)
def mas(attn_map, width=1):
    # assumes mel x text
    opt = np.zeros_like(attn_map)
    attn_map = np.log(attn_map)
    attn_map[0, 1:] = -np.inf
    log_p = np.zeros_like(attn_map)
    log_p[0, :] = attn_map[0, :]
    prev_ind = np.zeros_like(attn_map, dtype=np.int64)
    for i in range(1, attn_map.shape[0]):
        for j in range(attn_map.shape[1]):  # for each text dim
            prev_j = np.arange(max(0, j - width), j + 1)
            prev_log = np.array([log_p[i - 1, prev_idx] for prev_idx in prev_j])

            ind = np.argmax(prev_log)
            log_p[i, j] = attn_map[i, j] + prev_log[ind]
            prev_ind[i, j] = prev_j[ind]

    # now backtrack
    curr_text_idx = attn_map.shape[1] - 1
    for i in range(attn_map.shape[0] - 1, -1, -1):
        opt[i, curr_text_idx] = 1
        curr_text_idx = prev_ind[i, curr_text_idx]
    opt[0, curr_text_idx] = 1

    assert opt.sum(0).all()
    assert opt.sum(1).all()

    return opt


@jit(nopython=True)
def mas_width1(log_attn_map):
    """mas with hardcoded width=1"""
    # assumes mel x text
    neg_inf = log_attn_map.dtype.type(-np.inf)
    log_p = log_attn_map.copy()
    log_p[0, 1:] = neg_inf
    for i in range(1, log_p.shape[0]):
        prev_log1 = neg_inf
        for j in range(log_p.shape[1]):
            prev_log2 = log_p[i - 1, j]
            log_p[i, j] += max(prev_log1, prev_log2)
            prev_log1 = prev_log2

    # now backtrack
    opt = np.zeros_like(log_p)
    one = opt.dtype.type(1)
    j = log_p.shape[1] - 1
    for i in range(log_p.shape[0] - 1, 0, -1):
        opt[i, j] = one
        if log_p[i - 1, j - 1] >= log_p[i - 1, j]:
            j -= 1
            if j == 0:
                opt[1:i, j] = one
                break
    opt[0, j] = one
    return opt


@jit(nopython=True, parallel=True)
def b_mas(b_log_attn_map, in_lens, out_lens, width=1):
    assert width == 1
    attn_out = np.zeros_like(b_log_attn_map)

    for b in prange(b_log_attn_map.shape[0]):
        out = mas_width1(b_log_attn_map[b, 0, : out_lens[b], : in_lens[b]])
        attn_out[b, 0, : out_lens[b], : in_lens[b]] = out
    return attn_out


def griffin_lim(magnitudes, n_iters=50, n_fft=1024):
    """
    Griffin-Lim algorithm to convert magnitude spectrograms to audio signals
    """
    phase = np.exp(2j * np.pi * np.random.rand(*magnitudes.shape))
    complex_spec = magnitudes * phase
    signal = librosa.istft(complex_spec)
    if not np.isfinite(signal).all():
        logging.warning("audio was not finite, skipping audio saving")
        return np.array([0])

    for _ in range(n_iters):
        _, phase = librosa.magphase(librosa.stft(signal, n_fft=n_fft))
        complex_spec = magnitudes * phase
        signal = librosa.istft(complex_spec)
    return signal


@rank_zero_only
def log_audio_to_tb(
    swriter,
    spect,
    name,
    step,
    griffin_lim_mag_scale=1024,
    griffin_lim_power=1.2,
    sr=22050,
    n_fft=1024,
    n_mels=80,
    fmax=8000,
):
    filterbank = librosa.filters.mel(sr=sr, n_fft=n_fft, n_mels=n_mels, fmax=fmax)
    log_mel = spect.data.cpu().numpy().T
    mel = np.exp(log_mel)
    magnitude = np.dot(mel, filterbank) * griffin_lim_mag_scale
    audio = griffin_lim(magnitude.T**griffin_lim_power)
    swriter.add_audio(name, audio / max(np.abs(audio)), step, sample_rate=sr)


@rank_zero_only
def tacotron2_log_to_tb_func(
    swriter,
    tensors,
    step,
    tag="train",
    log_images=False,
    log_images_freq=1,
    add_audio=True,
    griffin_lim_mag_scale=1024,
    griffin_lim_power=1.2,
    sr=22050,
    n_fft=1024,
    n_mels=80,
    fmax=8000,
):
    _, spec_target, mel_postnet, gate, gate_target, alignments = tensors
    if log_images and step % log_images_freq == 0:
        swriter.add_image(
            f"{tag}_alignment",
            plot_alignment_to_numpy(alignments[0].data.cpu().numpy().T),
            step,
            dataformats="HWC",
        )
        swriter.add_image(
            f"{tag}_mel_target",
            plot_spectrogram_to_numpy(spec_target[0].data.cpu().numpy()),
            step,
            dataformats="HWC",
        )
        swriter.add_image(
            f"{tag}_mel_predicted",
            plot_spectrogram_to_numpy(mel_postnet[0].data.cpu().numpy()),
            step,
            dataformats="HWC",
        )
        swriter.add_image(
            f"{tag}_gate",
            plot_gate_outputs_to_numpy(
                gate_target[0].data.cpu().numpy(),
                torch.sigmoid(gate[0]).data.cpu().numpy(),
            ),
            step,
            dataformats="HWC",
        )

        if add_audio:
            filterbank = librosa.filters.mel(
                sr=sr, n_fft=n_fft, n_mels=n_mels, fmax=fmax
            )
            log_mel = mel_postnet[0].data.cpu().numpy().T
            mel = np.exp(log_mel)
            magnitude = np.dot(mel, filterbank) * griffin_lim_mag_scale
            audio = griffin_lim(magnitude.T**griffin_lim_power)
            swriter.add_audio(
                f"audio/{tag}_predicted",
                audio / max(np.abs(audio)),
                step,
                sample_rate=sr,
            )

            log_mel = spec_target[0].data.cpu().numpy().T
            mel = np.exp(log_mel)
            magnitude = np.dot(mel, filterbank) * griffin_lim_mag_scale
            audio = griffin_lim(magnitude.T**griffin_lim_power)
            swriter.add_audio(
                f"audio/{tag}_target", audio / max(np.abs(audio)), step, sample_rate=sr
            )


def tacotron2_log_to_wandb_func(
    swriter,
    tensors,
    step,
    tag="train",
    log_images=False,
    log_images_freq=1,
    add_audio=True,
    griffin_lim_mag_scale=1024,
    griffin_lim_power=1.2,
    sr=22050,
    n_fft=1024,
    n_mels=80,
    fmax=8000,
):
    _, spec_target, mel_postnet, gate, gate_target, alignments = tensors
    if not HAVE_WANDB:
        return
    if log_images and step % log_images_freq == 0:
        alignments = []
        specs = []
        gates = []
        alignments += [
            wandb.Image(
                plot_alignment_to_numpy(alignments[0].data.cpu().numpy().T),
                caption=f"{tag}_alignment",
            )
        ]
        alignments += [
            wandb.Image(
                plot_spectrogram_to_numpy(spec_target[0].data.cpu().numpy()),
                caption=f"{tag}_mel_target",
            ),
            wandb.Image(
                plot_spectrogram_to_numpy(mel_postnet[0].data.cpu().numpy()),
                caption=f"{tag}_mel_predicted",
            ),
        ]
        gates += [
            wandb.Image(
                plot_gate_outputs_to_numpy(
                    gate_target[0].data.cpu().numpy(),
                    torch.sigmoid(gate[0]).data.cpu().numpy(),
                ),
                caption=f"{tag}_gate",
            )
        ]

        swriter.log({"specs": specs, "alignments": alignments, "gates": gates})

        if add_audio:
            audios = []
            filterbank = librosa.filters.mel(
                sr=sr, n_fft=n_fft, n_mels=n_mels, fmax=fmax
            )
            log_mel = mel_postnet[0].data.cpu().numpy().T
            mel = np.exp(log_mel)
            magnitude = np.dot(mel, filterbank) * griffin_lim_mag_scale
            audio_pred = griffin_lim(magnitude.T**griffin_lim_power)

            log_mel = spec_target[0].data.cpu().numpy().T
            mel = np.exp(log_mel)
            magnitude = np.dot(mel, filterbank) * griffin_lim_mag_scale
            audio_true = griffin_lim(magnitude.T**griffin_lim_power)

            audios += [
                wandb.Audio(
                    audio_true / max(np.abs(audio_true)),
                    caption=f"{tag}_wav_target",
                    sample_rate=sr,
                ),
                wandb.Audio(
                    audio_pred / max(np.abs(audio_pred)),
                    caption=f"{tag}_wav_predicted",
                    sample_rate=sr,
                ),
            ]

            swriter.log({"audios": audios})


def plot_alignment_to_numpy(
    alignment, title="", info=None, phoneme_seq=None, vmin=None, vmax=None
):
    if phoneme_seq:
        fig, ax = plt.subplots(figsize=(15, 10))
    else:
        fig, ax = plt.subplots(figsize=(6, 4))
    im = ax.imshow(
        alignment,
        aspect="auto",
        origin="lower",
        interpolation="none",
        vmin=vmin,
        vmax=vmax,
    )
    ax.set_title(title)
    fig.colorbar(im, ax=ax)
    xlabel = "Decoder timestep"
    if info is not None:
        xlabel += "\n\n" + info
    plt.xlabel(xlabel)
    plt.ylabel("Encoder timestep")
    plt.tight_layout()

    if phoneme_seq != None:
        # for debugging of phonemes and durs in maps. Not used by def in training code
        ax.set_yticks(np.arange(len(phoneme_seq)))
        ax.set_yticklabels(phoneme_seq)
        ax.hlines(np.arange(len(phoneme_seq)), xmin=0.0, xmax=max(ax.get_xticks()))

    fig.canvas.draw()
    data = save_figure_to_numpy(fig)
    plt.close()
    return data


def plot_pitch_to_numpy(pitch, ylim_range=None):
    fig, ax = plt.subplots(figsize=(12, 3))
    plt.plot(pitch)
    if ylim_range is not None:
        plt.ylim(ylim_range)
    plt.xlabel("Frames")
    plt.ylabel("Pitch")
    plt.tight_layout()

    fig.canvas.draw()
    data = save_figure_to_numpy(fig)
    plt.close()
    return data


def plot_multipitch_to_numpy(pitch_gt, pitch_pred, ylim_range=None):
    fig, ax = plt.subplots(figsize=(12, 3))
    plt.plot(pitch_gt, label="Ground truth")
    plt.plot(pitch_pred, label="Predicted")
    if ylim_range is not None:
        plt.ylim(ylim_range)
    plt.xlabel("Frames")
    plt.ylabel("Pitch")
    plt.legend()
    plt.tight_layout()

    fig.canvas.draw()
    data = save_figure_to_numpy(fig)
    plt.close()
    return data


def plot_spectrogram_to_numpy(spectrogram):
    spectrogram = spectrogram.astype(np.float32)
    fig, ax = plt.subplots(figsize=(12, 3))
    im = ax.imshow(spectrogram, aspect="auto", origin="lower", interpolation="none")
    plt.colorbar(im, ax=ax)
    plt.xlabel("Frames")
    plt.ylabel("Channels")
    plt.tight_layout()

    fig.canvas.draw()
    data = save_figure_to_numpy(fig)
    plt.close()
    return data


def create_plot(data, x_axis, y_axis, output_filepath=None):
    fig, ax = plt.subplots(figsize=(12, 3))
    im = ax.imshow(data, aspect="auto", origin="lower", interpolation="none")
    plt.colorbar(im, ax=ax)
    plt.xlabel(x_axis)
    plt.ylabel(y_axis)
    plt.tight_layout()

    if output_filepath:
        plt.savefig(output_filepath, format="png")

    fig.canvas.draw()
    data = save_figure_to_numpy(fig)
    plt.close()
    return data


def plot_gate_outputs_to_numpy(gate_targets, gate_outputs):
    fig, ax = plt.subplots(figsize=(12, 3))
    ax.scatter(
        range(len(gate_targets)),
        gate_targets,
        alpha=0.5,
        color="green",
        marker="+",
        s=1,
        label="target",
    )
    ax.scatter(
        range(len(gate_outputs)),
        gate_outputs,
        alpha=0.5,
        color="red",
        marker=".",
        s=1,
        label="predicted",
    )

    plt.xlabel("Frames (Green target, Red predicted)")
    plt.ylabel("Gate State")
    plt.tight_layout()

    fig.canvas.draw()
    data = save_figure_to_numpy(fig)
    plt.close()
    return data


def save_figure_to_numpy(fig):
    # save it to a numpy array.
    data = np.fromstring(fig.canvas.tostring_rgb(), dtype=np.uint8, sep="")
    data = data.reshape(fig.canvas.get_width_height()[::-1] + (3,))
    return data


@rank_zero_only
def waveglow_log_to_tb_func(
    swriter,
    tensors,
    step,
    tag="train",
    n_fft=1024,
    hop_length=256,
    window="hann",
    mel_fb=None,
):
    _, audio_pred, spec_target, mel_length = tensors
    mel_length = mel_length[0]
    spec_target = spec_target[0].data.cpu().numpy()[:, :mel_length]
    swriter.add_image(
        f"{tag}_mel_target",
        plot_spectrogram_to_numpy(spec_target),
        step,
        dataformats="HWC",
    )
    if mel_fb is not None:
        mag, _ = librosa.core.magphase(
            librosa.core.stft(
                np.nan_to_num(audio_pred[0].cpu().detach().numpy()),
                n_fft=n_fft,
                hop_length=hop_length,
                window=window,
            )
        )
        mel_pred = np.matmul(mel_fb.cpu().numpy(), mag).squeeze()
        log_mel_pred = np.log(np.clip(mel_pred, a_min=1e-5, a_max=None))
        swriter.add_image(
            f"{tag}_mel_predicted",
            plot_spectrogram_to_numpy(log_mel_pred[:, :mel_length]),
            step,
            dataformats="HWC",
        )


def remove(conv_list):
    new_conv_list = torch.nn.ModuleList()
    for old_conv in conv_list:
        old_conv = torch.nn.utils.remove_weight_norm(old_conv)
        new_conv_list.append(old_conv)
    return new_conv_list


def regulate_len(
    durations,
    enc_out,
    pace=1.0,
    mel_max_len=None,
    group_size=1,
    dur_lens: torch.tensor = None,
):
    """A function that takes predicted durations per encoded token, and repeats enc_out according to the duration.
    NOTE: durations.shape[1] == enc_out.shape[1]

    Args:
        durations (torch.tensor): A tensor of shape (batch x enc_length) that represents how many times to repeat each
            token in enc_out.
        enc_out (torch.tensor): A tensor of shape (batch x enc_length x enc_hidden) that represents the encoded tokens.
        pace (float): The pace of speaker. Higher values result in faster speaking pace. Defaults to 1.0.        max_mel_len (int): The maximum length above which the output will be removed. If sum(durations, dim=1) >
            max_mel_len, the values after max_mel_len will be removed. Defaults to None, which has no max length.
        group_size (int): replicate the last element specified by durations[i, in_lens[i] - 1] until the
            full length of the sequence is the next nearest multiple of group_size
        in_lens (torch.tensor): input sequence length specifying valid values in the durations input tensor (only needed if group_size >1)
    """

    dtype = enc_out.dtype
    reps = durations.float() / pace
    reps = (reps + 0.5).floor().long()
    dec_lens = reps.sum(dim=1)
    if group_size > 1:
        to_pad = (
            group_size * (torch.div(dec_lens + 1, group_size, rounding_mode="floor"))
            - dec_lens
        )
        reps.index_put_(
            indices=[torch.arange(dur_lens.shape[0], dtype=torch.long), dur_lens - 1],
            values=to_pad,
            accumulate=True,
        )
        dec_lens = reps.sum(dim=1)

    max_len = dec_lens.max()
    reps_cumsum = torch.cumsum(
        torch.nn.functional.pad(reps, (1, 0, 0, 0), value=0.0), dim=1
    )[:, None, :]
    reps_cumsum = reps_cumsum.to(dtype=dtype, device=enc_out.device)

    range_ = torch.arange(max_len).to(enc_out.device)[None, :, None]
    mult = (reps_cumsum[:, :, :-1] <= range_) & (reps_cumsum[:, :, 1:] > range_)
    mult = mult.to(dtype)
    enc_rep = torch.matmul(mult, enc_out)

    if mel_max_len is not None:
        enc_rep = enc_rep[:, :mel_max_len]
        dec_lens = torch.clamp_max(dec_lens, mel_max_len)

    return enc_rep, dec_lens


def split_view(tensor, split_size: int, dim: int = 0):
    if dim < 0:  # Support negative indexing
        dim = len(tensor.shape) + dim
    # If not divisible by split_size, we need to pad with 0
    if tensor.shape[dim] % split_size != 0:
        to_pad = split_size - (tensor.shape[dim] % split_size)
        padding = [0] * len(tensor.shape) * 2
        padding[dim * 2 + 1] = to_pad
        padding.reverse()
        tensor = torch.nn.functional.pad(tensor, padding)
    cur_shape = tensor.shape
    new_shape = (
        cur_shape[:dim]
        + (tensor.shape[dim] // split_size, split_size)
        + cur_shape[dim + 1 :]
    )
    return tensor.reshape(*new_shape)


def slice_segments(x, ids_str, segment_size=4):
    """
    Time-wise slicing (patching) of bathches for audio/spectrogram
    [B x C x T] -> [B x C x segment_size]
    """
    ret = torch.zeros_like(x[:, :, :segment_size])
    for i in range(x.size(0)):
        idx_str = ids_str[i]
        idx_end = idx_str + segment_size
        x_i = x[i]
        if idx_end >= x.size(2):
            # pad the sample if it is shorter than the segment size
            x_i = torch.nn.functional.pad(x_i, (0, (idx_end + 1) - x.size(2)))
        ret[i] = x_i[:, idx_str:idx_end]
    return ret


def get_segments(
    x: torch.Tensor,
    start_idxs: torch.Tensor,
    segment_size: int,
) -> torch.Tensor:
    """Get segments.

    Args:
        x (Tensor): Input tensor (B, C, T).
        start_idxs (Tensor): Start index tensor (B,).
        segment_size (int): Segment size.

    Returns:
        Tensor: Segmented tensor (B, C, segment_size).

    """
    b, c, t = x.size()
    segments = x.new_zeros(b, c, segment_size)
    for i, start_idx in enumerate(start_idxs):
        segments[i] = x[i, :, start_idx : start_idx + segment_size]
    return segments



def rand_slice_segments(x, x_lengths=None, segment_size=4):
    """
    Chooses random indices and slices segments from batch
    [B x C x T] -> [B x C x segment_size]
    """
    b, d, t = x.size()
    if x_lengths is None:
        x_lengths = t
    ids_str_max = x_lengths - segment_size + 1
    ids_str_max = ids_str_max.to(device=x.device)
    ids_str = (torch.rand([b]).to(device=x.device) * ids_str_max).to(dtype=torch.long)

    ret = slice_segments(x, ids_str, segment_size)

    return ret, ids_str

def get_random_segments(
    x: torch.Tensor,
    x_lengths: torch.Tensor,
    segment_size: int,
) -> Tuple[torch.Tensor, torch.Tensor]:
    """Get random segments.

    Args:
        x (Tensor): Input tensor (B, C, T).
        x_lengths (Tensor): Length tensor (B,).
        segment_size (int): Segment size.

    Returns:
        Tensor: Segmented tensor (B, C, segment_size).
        Tensor: Start index tensor (B,).

    """
    b, c, t = x.size()
    max_start_idx = x_lengths - segment_size
    max_start_idx[max_start_idx < 0] = 0
    start_idxs = (torch.rand([b]).to(x.device) * max_start_idx).to(
        dtype=torch.long,
    )
    segments = get_segments(x, start_idxs, segment_size)

    return segments, start_idxs


def clip_grad_value_(parameters, clip_value, norm_type=2):
    if isinstance(parameters, torch.Tensor):
        parameters = [parameters]
    parameters = list(filter(lambda p: p.grad is not None, parameters))
    norm_type = float(norm_type)
    if clip_value is not None:
        clip_value = float(clip_value)

    total_norm = 0
    for p in parameters:
        param_norm = p.grad.data.norm(norm_type)
        total_norm += param_norm.item() ** norm_type
        if clip_value is not None:
            p.grad.data.clamp_(min=-clip_value, max=clip_value)
    total_norm = total_norm ** (1.0 / norm_type)
    return total_norm


def convert_pad_shape(pad_shape):
    l = pad_shape[::-1]
    pad_shape = [item for sublist in l for item in sublist]
    return pad_shape


def generate_path(duration, mask):
    """
    duration: [b, 1, t_x]
    mask: [b, 1, t_y, t_x]
    """
    b, _, t_y, t_x = mask.shape
    cum_duration = torch.cumsum(duration, -1)

    cum_duration_flat = cum_duration.view(b * t_x)
    path = get_mask_from_lengths(
        cum_duration_flat, torch.Tensor(t_y).reshape(1, 1, -1)
    ).to(mask.dtype)
    path = path.view(b, t_x, t_y)
    path = (
        path
        - torch.nn.functional.pad(path, convert_pad_shape([[0, 0], [1, 0], [0, 0]]))[
            :, :-1
        ]
    )
    path = path.unsqueeze(1).transpose(2, 3) * mask
    return path


def process_batch(batch_data, sup_data_types_set):
    batch_dict = {}
    batch_index = 0
    for name, datatype in DATA_STR2DATA_CLASS.items():
        if datatype in MAIN_DATA_TYPES or datatype in sup_data_types_set:
            batch_dict[name] = batch_data[batch_index]
            batch_index = batch_index + 1
            if issubclass(datatype, WithLens):
                batch_dict[name + "_lens"] = batch_data[batch_index]
                batch_index = batch_index + 1
    return batch_dict


def to_device_recursive(e, device: torch.device):
    """
    Use .to(device) on all tensors within nested lists, tuples, values ofdicts
    Returns a new structure with tensors moved to target device, leaving other data intact.

    The intended use is to move collections of tensors to a device while:
        - avoiding calling specific movers like .cpu() or .cuda()
        - avoiding stuff like .to(torch.device("cuda:{some_variable}"))
    """
    if isinstance(e, (list, tuple)):
        return [to_device_recursive(elem, device) for elem in e]
    elif isinstance(e, dict):
        return {key: to_device_recursive(value, device) for key, value in e.items()}
    elif isinstance(e, torch.Tensor):
        return e.to(device)
    else:
        return e


def mask_sequence_tensor(tensor: torch.Tensor, lengths: torch.Tensor):
    """
    For tensors containing sequences, zero out out-of-bound elements given lengths of every element in the batch.

    tensor: tensor of shape (B, D, L) or (B, D1, D2, L),
    lengths: LongTensor of shape (B,)
    """
    batch_size, *_, max_lengths = tensor.shape

    if len(tensor.shape) == 2:
        mask = torch.ones(batch_size, max_lengths).cumsum(dim=-1).type_as(lengths)
        mask = mask <= rearrange(lengths, "b -> b 1")
    elif len(tensor.shape) == 3:
        mask = torch.ones(batch_size, 1, max_lengths).cumsum(dim=-1).type_as(lengths)
        mask = mask <= rearrange(lengths, "b -> b 1 1")
    elif len(tensor.shape) == 4:
        mask = torch.ones(batch_size, 1, 1, max_lengths).cumsum(dim=-1).type_as(lengths)
        mask = mask <= rearrange(lengths, "b -> b 1 1 1")
    else:
        raise ValueError("Can only mask tensors of shape B x D x L and B x D1 x D2 x L")

    return tensor * mask


@torch.jit.script
def batch_from_ragged(
    text: torch.Tensor,
    pitch: torch.Tensor,
    pace: torch.Tensor,
    batch_lengths: torch.Tensor,
    padding_idx: int = -1,
    volume: Optional[torch.Tensor] = None,
) -> Tuple[torch.Tensor, torch.Tensor, torch.Tensor, torch.Tensor, torch.Tensor]:
    batch_lengths = batch_lengths.to(dtype=torch.int64)
    max_len = torch.max(batch_lengths[1:] - batch_lengths[:-1])

    index = 1
    num_batches = batch_lengths.shape[0] - 1
    texts = (
        torch.zeros(num_batches, max_len, dtype=torch.int64, device=text.device)
        + padding_idx
    )
    pitches = torch.ones(num_batches, max_len, dtype=torch.float32, device=text.device)
    paces = (
        torch.zeros(num_batches, max_len, dtype=torch.float32, device=text.device) + 1.0
    )
    volumes = (
        torch.zeros(num_batches, max_len, dtype=torch.float32, device=text.device) + 1.0
    )
    lens = torch.zeros(num_batches, dtype=torch.int64, device=text.device)
    last_index = index - 1
    while index < batch_lengths.shape[0]:
        seq_start = batch_lengths[last_index]
        seq_end = batch_lengths[index]
        cur_seq_len = seq_end - seq_start
        lens[last_index] = cur_seq_len
        texts[last_index, :cur_seq_len] = text[seq_start:seq_end]
        pitches[last_index, :cur_seq_len] = pitch[seq_start:seq_end]
        paces[last_index, :cur_seq_len] = pace[seq_start:seq_end]
        if volume is not None:
            volumes[last_index, :cur_seq_len] = volume[seq_start:seq_end]
        last_index = index
        index += 1

    return texts, pitches, paces, volumes, lens


def sample_tts_input(
    export_config,
    device,
    max_batch=1,
    max_dim=127,
):
    """
    Generates input examples for tracing etc.
    Returns:
        A tuple of input examples.
    """
    sz = (
        (max_batch * max_dim,)
        if export_config["enable_ragged_batches"]
        else (max_batch, max_dim)
    )
    inp = torch.randint(
        *export_config["emb_range"], sz, device=device, dtype=torch.int64
    )
    pitch = torch.randn(sz, device=device, dtype=torch.float32) * 0.5
    pace = torch.clamp(
        torch.randn(sz, device=device, dtype=torch.float32) * 0.1 + 1.0, min=0.2
    )
    inputs = {"text": inp, "pitch": pitch, "pace": pace}
    if export_config["enable_ragged_batches"]:
        batch_lengths = torch.zeros((max_batch + 1), device=device, dtype=torch.int32)
        left_over_size = sz[0]
        batch_lengths[0] = 0
        for i in range(1, max_batch):
            equal_len = (left_over_size - (max_batch - i)) // (max_batch - i)
            length = torch.randint(
                equal_len // 2, equal_len, (1,), device=device, dtype=torch.int32
            )
            batch_lengths[i] = length + batch_lengths[i - 1]
            left_over_size -= length.detach().cpu().numpy()[0]
        batch_lengths[-1] = left_over_size + batch_lengths[-2]

        sum = 0
        index = 1
        while index < len(batch_lengths):
            sum += batch_lengths[index] - batch_lengths[index - 1]
            index += 1
        assert sum == sz[0], f"sum: {sum}, sz: {sz[0]}, lengths:{batch_lengths}"
    else:
        batch_lengths = torch.randint(
            max_dim // 2, max_dim, (max_batch,), device=device, dtype=torch.int32
        )
        batch_lengths[0] = max_dim
    inputs["batch_lengths"] = batch_lengths

    if export_config["enable_volume"]:
        volume = torch.clamp(
            torch.randn(sz, device=device, dtype=torch.float32) * 0.1 + 1, min=0.01
        )
        inputs["volume"] = volume

    if "num_speakers" in export_config:
        inputs["speaker"] = torch.randint(
            0,
            export_config["num_speakers"],
            (max_batch,),
            device=device,
            dtype=torch.int64,
        )
    return inputs


@deprecated(
    explanation="But it will not be removed until a further notice. G2P object root directory "
    "`nemo_text_processing.g2p` has been replaced with `roar.collections.tts.g2p`. "
    "Please use the latter instead as of NeMo 1.18.0."
)
def g2p_backward_compatible_support(g2p_target: str) -> str:
    # for backward compatibility
    g2p_target_new = g2p_target.replace(
        "nemo_text_processing.g2p", "roar.collections.tts.g2p"
    )
<<<<<<< HEAD
    return g2p_target_new


def get_random_segments(
    x: torch.Tensor,
    x_lengths: torch.Tensor,
    segment_size: int,
) -> Tuple[torch.Tensor, torch.Tensor]:
    """Get random segments.

    Args:
        x (Tensor): Input tensor (B, C, T).
        x_lengths (Tensor): Length tensor (B,).
        segment_size (int): Segment size.

    Returns:
        Tensor: Segmented tensor (B, C, segment_size).
        Tensor: Start index tensor (B,).

    """
    b, c, t = x.size()
    max_start_idx = x_lengths - segment_size
    max_start_idx[max_start_idx < 0] = 0
    start_idxs = (torch.rand([b]).to(x.device) * max_start_idx).to(
        dtype=torch.long,
    )
    segments = get_segments(x, start_idxs, segment_size)

    return segments, start_idxs


def get_segments(
    x: torch.Tensor,
    start_idxs: torch.Tensor,
    segment_size: int,
) -> torch.Tensor:
    """Get segments.

    Args:
        x (Tensor): Input tensor (B, C, T).
        start_idxs (Tensor): Start index tensor (B,).
        segment_size (int): Segment size.

    Returns:
        Tensor: Segmented tensor (B, C, segment_size).

    """
    b, c, t = x.size()
    segments = x.new_zeros(b, c, segment_size)
    for i, start_idx in enumerate(start_idxs):
        segments[i] = x[i, :, start_idx : start_idx + segment_size]
    return segments


RoPECache = Tuple[torch.Tensor, torch.Tensor]


def build_rope_cache(
    seq_len: int,
    n_elem: int,
    dtype: torch.dtype,
    device: torch.device,
    base: int = 10000,
    condense_ratio: int = 1,
) -> RoPECache:
    """Enhanced Transformer with Rotary Position Embedding.

    Derived from: https://github.com/labmlai/annotated_deep_learning_paper_implementations/blob/master/labml_nn/
    transformers/rope/__init__.py. MIT License:
    https://github.com/labmlai/annotated_deep_learning_paper_implementations/blob/master/license.
    """
    # $\Theta = {\theta_i = 10000^{\frac{2(i-1)}{d}}, i \in [1, 2, ..., \frac{d}{2}]}$
    theta = 1.0 / (base ** (torch.arange(0, n_elem, 2, device=device) / n_elem))

    # Create position indexes `[0, 1, ..., seq_len - 1]`
    seq_idx = torch.arange(seq_len, device=device) / condense_ratio

    # Calculate the product of position index and $\theta_i$
    idx_theta = torch.outer(seq_idx, theta)

    cos, sin = torch.cos(idx_theta), torch.sin(idx_theta)

    # added by peiyuan to ensure same data type with q, k, to use fused rotary embedding
    if dtype == torch.bfloat16:
        return cos.bfloat16(), sin.bfloat16()
    # ptl takes care of type casting
    # this is to mimic the behaviour of complex32, else we will get different results
    if cos.dtype in (torch.float16, torch.bfloat16, torch.int8):
        return cos.half(), sin.half()
    return cos, sin

=======
    return g2p_target_new

>>>>>>> 77756a72
<|MERGE_RESOLUTION|>--- conflicted
+++ resolved
@@ -1,1091 +1,1031 @@
-from enum import Enum
-from typing import Optional, Tuple
-
-import librosa
-import matplotlib.pylab as plt
-import numpy as np
-import torch
-from einops import rearrange
-from numba import jit, prange
-
-from roar.collections.tts.torch.tts_data_types import (
-    DATA_STR2DATA_CLASS,
-    MAIN_DATA_TYPES,
-    WithLens,
-)
-from roar.utils import logging
-from roar.utils.decorators import deprecated
-
-HAVE_WANDB = True
-try:
-    import wandb
-except ModuleNotFoundError:
-    HAVE_WANDB = False
-
-try:
-    from pytorch_lightning.utilities import rank_zero_only
-except ModuleNotFoundError:
-    from functools import wraps
-
-    def rank_zero_only(fn):
-        @wraps(fn)
-        def wrapped_fn(*args, **kwargs):
-            logging.error(
-                f"Function {fn} requires lighting to be installed, but it was not found. Please install lightning first"
-            )
-            exit(1)
-
-
-class OperationMode(Enum):
-    """Training or Inference (Evaluation) mode"""
-
-    training = 0
-    validation = 1
-    infer = 2
-
-
-def get_batch_size(train_dataloader):
-    if train_dataloader.batch_size is not None:
-        return train_dataloader.batch_size
-    elif train_dataloader.batch_sampler is not None:
-        if train_dataloader.batch_sampler.micro_batch_size is not None:
-            return train_dataloader.batch_sampler.micro_batch_size
-        else:
-            raise ValueError(
-                f"Could not find batch_size from batch_sampler: {train_dataloader.batch_sampler}"
-            )
-    else:
-        raise ValueError(
-            f"Could not find batch_size from train_dataloader: {train_dataloader}"
-        )
-
-
-def get_num_workers(trainer):
-    return trainer.num_devices * trainer.num_nodes
-
-
-def binarize_attention(attn, in_len, out_len):
-    """Convert soft attention matrix to hard attention matrix.
-
-    Args:
-        attn (torch.Tensor): B x 1 x max_mel_len x max_text_len. Soft attention matrix.
-        in_len (torch.Tensor): B. Lengths of texts.
-        out_len (torch.Tensor): B. Lengths of spectrograms.
-
-    Output:
-        attn_out (torch.Tensor): B x 1 x max_mel_len x max_text_len. Hard attention matrix, final dim max_text_len should sum to 1.
-    """
-    b_size = attn.shape[0]
-    with torch.no_grad():
-        attn_cpu = attn.data.cpu().numpy()
-        attn_out = torch.zeros_like(attn)
-        for ind in range(b_size):
-            hard_attn = mas(attn_cpu[ind, 0, : out_len[ind], : in_len[ind]])
-            attn_out[ind, 0, : out_len[ind], : in_len[ind]] = torch.tensor(
-                hard_attn, device=attn.device
-            )
-    return attn_out
-
-
-def binarize_attention_parallel(attn, in_lens, out_lens):
-    """For training purposes only. Binarizes attention with MAS.
-       These will no longer receive a gradient.
-
-    Args:
-        attn: B x 1 x max_mel_len x max_text_len
-    """
-    with torch.no_grad():
-        log_attn_cpu = torch.log(attn.data).cpu().numpy()
-        attn_out = b_mas(
-            log_attn_cpu, in_lens.cpu().numpy(), out_lens.cpu().numpy(), width=1
-        )
-    return torch.from_numpy(attn_out).to(attn.device)
-
-
-def get_mask_from_lengths(
-    lengths: Optional[torch.Tensor] = None,
-    x: Optional[torch.Tensor] = None,
-) -> torch.Tensor:
-    """Constructs binary mask from a 1D torch tensor of input lengths
-
-    Args:
-        lengths: Optional[torch.tensor] (torch.tensor): 1D tensor with lengths
-        x: Optional[torch.tensor] = tensor to be used on, last dimension is for mask
-    Returns:
-        mask (torch.tensor): num_sequences x max_length x 1 binary tensor
-    """
-    if lengths is None:
-        assert x is not None
-        return torch.ones(x.shape[-1], dtype=torch.bool, device=x.device)
-    else:
-        if x is None:
-            max_len = torch.max(lengths)
-        else:
-            max_len = x.shape[-1]
-    ids = torch.arange(0, max_len, device=lengths.device, dtype=lengths.dtype)
-    mask = ids < lengths.unsqueeze(1)
-    return mask
-
-
-def sort_tensor(
-    context: torch.Tensor,
-    lens: torch.Tensor,
-    dim: Optional[int] = 0,
-    descending: Optional[bool] = True,
-) -> Tuple[torch.Tensor, torch.Tensor, torch.Tensor]:
-    """Sorts elements in context by the dim lengths specified in lens
-    Args:
-        context:  source tensor, sorted by lens
-        lens: lengths of elements of context along the dimension dim
-        dim: Optional[int] : dimension to sort by
-    Returns:
-        context: tensor sorted by lens along dimension dim
-        lens_sorted: lens tensor, sorted
-        ids_sorted: reorder ids to be used to restore original order
-
-    """
-    lens_sorted, ids_sorted = torch.sort(lens, descending=descending)
-    context = torch.index_select(context, dim, ids_sorted)
-    return context, lens_sorted, ids_sorted
-
-
-def unsort_tensor(
-    ordered: torch.Tensor, indices: torch.Tensor, dim: Optional[int] = 0
-) -> torch.Tensor:
-    """Reverses the result of sort_tensor function:
-       o, _, ids = sort_tensor(x,l)
-       assert unsort_tensor(o,ids) == x
-    Args:
-        ordered: context tensor, sorted by lengths
-        indices: torch.tensor: 1D tensor with 're-order' indices returned by sort_tensor
-    Returns:
-        ordered tensor in original order (before calling sort_tensor)
-    """
-    return torch.index_select(ordered, dim, indices.argsort(0))
-
-
-@jit(nopython=True)
-def mas(attn_map, width=1):
-    # assumes mel x text
-    opt = np.zeros_like(attn_map)
-    attn_map = np.log(attn_map)
-    attn_map[0, 1:] = -np.inf
-    log_p = np.zeros_like(attn_map)
-    log_p[0, :] = attn_map[0, :]
-    prev_ind = np.zeros_like(attn_map, dtype=np.int64)
-    for i in range(1, attn_map.shape[0]):
-        for j in range(attn_map.shape[1]):  # for each text dim
-            prev_j = np.arange(max(0, j - width), j + 1)
-            prev_log = np.array([log_p[i - 1, prev_idx] for prev_idx in prev_j])
-
-            ind = np.argmax(prev_log)
-            log_p[i, j] = attn_map[i, j] + prev_log[ind]
-            prev_ind[i, j] = prev_j[ind]
-
-    # now backtrack
-    curr_text_idx = attn_map.shape[1] - 1
-    for i in range(attn_map.shape[0] - 1, -1, -1):
-        opt[i, curr_text_idx] = 1
-        curr_text_idx = prev_ind[i, curr_text_idx]
-    opt[0, curr_text_idx] = 1
-
-    assert opt.sum(0).all()
-    assert opt.sum(1).all()
-
-    return opt
-
-
-@jit(nopython=True)
-def mas_width1(log_attn_map):
-    """mas with hardcoded width=1"""
-    # assumes mel x text
-    neg_inf = log_attn_map.dtype.type(-np.inf)
-    log_p = log_attn_map.copy()
-    log_p[0, 1:] = neg_inf
-    for i in range(1, log_p.shape[0]):
-        prev_log1 = neg_inf
-        for j in range(log_p.shape[1]):
-            prev_log2 = log_p[i - 1, j]
-            log_p[i, j] += max(prev_log1, prev_log2)
-            prev_log1 = prev_log2
-
-    # now backtrack
-    opt = np.zeros_like(log_p)
-    one = opt.dtype.type(1)
-    j = log_p.shape[1] - 1
-    for i in range(log_p.shape[0] - 1, 0, -1):
-        opt[i, j] = one
-        if log_p[i - 1, j - 1] >= log_p[i - 1, j]:
-            j -= 1
-            if j == 0:
-                opt[1:i, j] = one
-                break
-    opt[0, j] = one
-    return opt
-
-
-@jit(nopython=True, parallel=True)
-def b_mas(b_log_attn_map, in_lens, out_lens, width=1):
-    assert width == 1
-    attn_out = np.zeros_like(b_log_attn_map)
-
-    for b in prange(b_log_attn_map.shape[0]):
-        out = mas_width1(b_log_attn_map[b, 0, : out_lens[b], : in_lens[b]])
-        attn_out[b, 0, : out_lens[b], : in_lens[b]] = out
-    return attn_out
-
-
-def griffin_lim(magnitudes, n_iters=50, n_fft=1024):
-    """
-    Griffin-Lim algorithm to convert magnitude spectrograms to audio signals
-    """
-    phase = np.exp(2j * np.pi * np.random.rand(*magnitudes.shape))
-    complex_spec = magnitudes * phase
-    signal = librosa.istft(complex_spec)
-    if not np.isfinite(signal).all():
-        logging.warning("audio was not finite, skipping audio saving")
-        return np.array([0])
-
-    for _ in range(n_iters):
-        _, phase = librosa.magphase(librosa.stft(signal, n_fft=n_fft))
-        complex_spec = magnitudes * phase
-        signal = librosa.istft(complex_spec)
-    return signal
-
-
-@rank_zero_only
-def log_audio_to_tb(
-    swriter,
-    spect,
-    name,
-    step,
-    griffin_lim_mag_scale=1024,
-    griffin_lim_power=1.2,
-    sr=22050,
-    n_fft=1024,
-    n_mels=80,
-    fmax=8000,
-):
-    filterbank = librosa.filters.mel(sr=sr, n_fft=n_fft, n_mels=n_mels, fmax=fmax)
-    log_mel = spect.data.cpu().numpy().T
-    mel = np.exp(log_mel)
-    magnitude = np.dot(mel, filterbank) * griffin_lim_mag_scale
-    audio = griffin_lim(magnitude.T**griffin_lim_power)
-    swriter.add_audio(name, audio / max(np.abs(audio)), step, sample_rate=sr)
-
-
-@rank_zero_only
-def tacotron2_log_to_tb_func(
-    swriter,
-    tensors,
-    step,
-    tag="train",
-    log_images=False,
-    log_images_freq=1,
-    add_audio=True,
-    griffin_lim_mag_scale=1024,
-    griffin_lim_power=1.2,
-    sr=22050,
-    n_fft=1024,
-    n_mels=80,
-    fmax=8000,
-):
-    _, spec_target, mel_postnet, gate, gate_target, alignments = tensors
-    if log_images and step % log_images_freq == 0:
-        swriter.add_image(
-            f"{tag}_alignment",
-            plot_alignment_to_numpy(alignments[0].data.cpu().numpy().T),
-            step,
-            dataformats="HWC",
-        )
-        swriter.add_image(
-            f"{tag}_mel_target",
-            plot_spectrogram_to_numpy(spec_target[0].data.cpu().numpy()),
-            step,
-            dataformats="HWC",
-        )
-        swriter.add_image(
-            f"{tag}_mel_predicted",
-            plot_spectrogram_to_numpy(mel_postnet[0].data.cpu().numpy()),
-            step,
-            dataformats="HWC",
-        )
-        swriter.add_image(
-            f"{tag}_gate",
-            plot_gate_outputs_to_numpy(
-                gate_target[0].data.cpu().numpy(),
-                torch.sigmoid(gate[0]).data.cpu().numpy(),
-            ),
-            step,
-            dataformats="HWC",
-        )
-
-        if add_audio:
-            filterbank = librosa.filters.mel(
-                sr=sr, n_fft=n_fft, n_mels=n_mels, fmax=fmax
-            )
-            log_mel = mel_postnet[0].data.cpu().numpy().T
-            mel = np.exp(log_mel)
-            magnitude = np.dot(mel, filterbank) * griffin_lim_mag_scale
-            audio = griffin_lim(magnitude.T**griffin_lim_power)
-            swriter.add_audio(
-                f"audio/{tag}_predicted",
-                audio / max(np.abs(audio)),
-                step,
-                sample_rate=sr,
-            )
-
-            log_mel = spec_target[0].data.cpu().numpy().T
-            mel = np.exp(log_mel)
-            magnitude = np.dot(mel, filterbank) * griffin_lim_mag_scale
-            audio = griffin_lim(magnitude.T**griffin_lim_power)
-            swriter.add_audio(
-                f"audio/{tag}_target", audio / max(np.abs(audio)), step, sample_rate=sr
-            )
-
-
-def tacotron2_log_to_wandb_func(
-    swriter,
-    tensors,
-    step,
-    tag="train",
-    log_images=False,
-    log_images_freq=1,
-    add_audio=True,
-    griffin_lim_mag_scale=1024,
-    griffin_lim_power=1.2,
-    sr=22050,
-    n_fft=1024,
-    n_mels=80,
-    fmax=8000,
-):
-    _, spec_target, mel_postnet, gate, gate_target, alignments = tensors
-    if not HAVE_WANDB:
-        return
-    if log_images and step % log_images_freq == 0:
-        alignments = []
-        specs = []
-        gates = []
-        alignments += [
-            wandb.Image(
-                plot_alignment_to_numpy(alignments[0].data.cpu().numpy().T),
-                caption=f"{tag}_alignment",
-            )
-        ]
-        alignments += [
-            wandb.Image(
-                plot_spectrogram_to_numpy(spec_target[0].data.cpu().numpy()),
-                caption=f"{tag}_mel_target",
-            ),
-            wandb.Image(
-                plot_spectrogram_to_numpy(mel_postnet[0].data.cpu().numpy()),
-                caption=f"{tag}_mel_predicted",
-            ),
-        ]
-        gates += [
-            wandb.Image(
-                plot_gate_outputs_to_numpy(
-                    gate_target[0].data.cpu().numpy(),
-                    torch.sigmoid(gate[0]).data.cpu().numpy(),
-                ),
-                caption=f"{tag}_gate",
-            )
-        ]
-
-        swriter.log({"specs": specs, "alignments": alignments, "gates": gates})
-
-        if add_audio:
-            audios = []
-            filterbank = librosa.filters.mel(
-                sr=sr, n_fft=n_fft, n_mels=n_mels, fmax=fmax
-            )
-            log_mel = mel_postnet[0].data.cpu().numpy().T
-            mel = np.exp(log_mel)
-            magnitude = np.dot(mel, filterbank) * griffin_lim_mag_scale
-            audio_pred = griffin_lim(magnitude.T**griffin_lim_power)
-
-            log_mel = spec_target[0].data.cpu().numpy().T
-            mel = np.exp(log_mel)
-            magnitude = np.dot(mel, filterbank) * griffin_lim_mag_scale
-            audio_true = griffin_lim(magnitude.T**griffin_lim_power)
-
-            audios += [
-                wandb.Audio(
-                    audio_true / max(np.abs(audio_true)),
-                    caption=f"{tag}_wav_target",
-                    sample_rate=sr,
-                ),
-                wandb.Audio(
-                    audio_pred / max(np.abs(audio_pred)),
-                    caption=f"{tag}_wav_predicted",
-                    sample_rate=sr,
-                ),
-            ]
-
-            swriter.log({"audios": audios})
-
-
-def plot_alignment_to_numpy(
-    alignment, title="", info=None, phoneme_seq=None, vmin=None, vmax=None
-):
-    if phoneme_seq:
-        fig, ax = plt.subplots(figsize=(15, 10))
-    else:
-        fig, ax = plt.subplots(figsize=(6, 4))
-    im = ax.imshow(
-        alignment,
-        aspect="auto",
-        origin="lower",
-        interpolation="none",
-        vmin=vmin,
-        vmax=vmax,
-    )
-    ax.set_title(title)
-    fig.colorbar(im, ax=ax)
-    xlabel = "Decoder timestep"
-    if info is not None:
-        xlabel += "\n\n" + info
-    plt.xlabel(xlabel)
-    plt.ylabel("Encoder timestep")
-    plt.tight_layout()
-
-    if phoneme_seq != None:
-        # for debugging of phonemes and durs in maps. Not used by def in training code
-        ax.set_yticks(np.arange(len(phoneme_seq)))
-        ax.set_yticklabels(phoneme_seq)
-        ax.hlines(np.arange(len(phoneme_seq)), xmin=0.0, xmax=max(ax.get_xticks()))
-
-    fig.canvas.draw()
-    data = save_figure_to_numpy(fig)
-    plt.close()
-    return data
-
-
-def plot_pitch_to_numpy(pitch, ylim_range=None):
-    fig, ax = plt.subplots(figsize=(12, 3))
-    plt.plot(pitch)
-    if ylim_range is not None:
-        plt.ylim(ylim_range)
-    plt.xlabel("Frames")
-    plt.ylabel("Pitch")
-    plt.tight_layout()
-
-    fig.canvas.draw()
-    data = save_figure_to_numpy(fig)
-    plt.close()
-    return data
-
-
-def plot_multipitch_to_numpy(pitch_gt, pitch_pred, ylim_range=None):
-    fig, ax = plt.subplots(figsize=(12, 3))
-    plt.plot(pitch_gt, label="Ground truth")
-    plt.plot(pitch_pred, label="Predicted")
-    if ylim_range is not None:
-        plt.ylim(ylim_range)
-    plt.xlabel("Frames")
-    plt.ylabel("Pitch")
-    plt.legend()
-    plt.tight_layout()
-
-    fig.canvas.draw()
-    data = save_figure_to_numpy(fig)
-    plt.close()
-    return data
-
-
-def plot_spectrogram_to_numpy(spectrogram):
-    spectrogram = spectrogram.astype(np.float32)
-    fig, ax = plt.subplots(figsize=(12, 3))
-    im = ax.imshow(spectrogram, aspect="auto", origin="lower", interpolation="none")
-    plt.colorbar(im, ax=ax)
-    plt.xlabel("Frames")
-    plt.ylabel("Channels")
-    plt.tight_layout()
-
-    fig.canvas.draw()
-    data = save_figure_to_numpy(fig)
-    plt.close()
-    return data
-
-
-def create_plot(data, x_axis, y_axis, output_filepath=None):
-    fig, ax = plt.subplots(figsize=(12, 3))
-    im = ax.imshow(data, aspect="auto", origin="lower", interpolation="none")
-    plt.colorbar(im, ax=ax)
-    plt.xlabel(x_axis)
-    plt.ylabel(y_axis)
-    plt.tight_layout()
-
-    if output_filepath:
-        plt.savefig(output_filepath, format="png")
-
-    fig.canvas.draw()
-    data = save_figure_to_numpy(fig)
-    plt.close()
-    return data
-
-
-def plot_gate_outputs_to_numpy(gate_targets, gate_outputs):
-    fig, ax = plt.subplots(figsize=(12, 3))
-    ax.scatter(
-        range(len(gate_targets)),
-        gate_targets,
-        alpha=0.5,
-        color="green",
-        marker="+",
-        s=1,
-        label="target",
-    )
-    ax.scatter(
-        range(len(gate_outputs)),
-        gate_outputs,
-        alpha=0.5,
-        color="red",
-        marker=".",
-        s=1,
-        label="predicted",
-    )
-
-    plt.xlabel("Frames (Green target, Red predicted)")
-    plt.ylabel("Gate State")
-    plt.tight_layout()
-
-    fig.canvas.draw()
-    data = save_figure_to_numpy(fig)
-    plt.close()
-    return data
-
-
-def save_figure_to_numpy(fig):
-    # save it to a numpy array.
-    data = np.fromstring(fig.canvas.tostring_rgb(), dtype=np.uint8, sep="")
-    data = data.reshape(fig.canvas.get_width_height()[::-1] + (3,))
-    return data
-
-
-@rank_zero_only
-def waveglow_log_to_tb_func(
-    swriter,
-    tensors,
-    step,
-    tag="train",
-    n_fft=1024,
-    hop_length=256,
-    window="hann",
-    mel_fb=None,
-):
-    _, audio_pred, spec_target, mel_length = tensors
-    mel_length = mel_length[0]
-    spec_target = spec_target[0].data.cpu().numpy()[:, :mel_length]
-    swriter.add_image(
-        f"{tag}_mel_target",
-        plot_spectrogram_to_numpy(spec_target),
-        step,
-        dataformats="HWC",
-    )
-    if mel_fb is not None:
-        mag, _ = librosa.core.magphase(
-            librosa.core.stft(
-                np.nan_to_num(audio_pred[0].cpu().detach().numpy()),
-                n_fft=n_fft,
-                hop_length=hop_length,
-                window=window,
-            )
-        )
-        mel_pred = np.matmul(mel_fb.cpu().numpy(), mag).squeeze()
-        log_mel_pred = np.log(np.clip(mel_pred, a_min=1e-5, a_max=None))
-        swriter.add_image(
-            f"{tag}_mel_predicted",
-            plot_spectrogram_to_numpy(log_mel_pred[:, :mel_length]),
-            step,
-            dataformats="HWC",
-        )
-
-
-def remove(conv_list):
-    new_conv_list = torch.nn.ModuleList()
-    for old_conv in conv_list:
-        old_conv = torch.nn.utils.remove_weight_norm(old_conv)
-        new_conv_list.append(old_conv)
-    return new_conv_list
-
-
-def regulate_len(
-    durations,
-    enc_out,
-    pace=1.0,
-    mel_max_len=None,
-    group_size=1,
-    dur_lens: torch.tensor = None,
-):
-    """A function that takes predicted durations per encoded token, and repeats enc_out according to the duration.
-    NOTE: durations.shape[1] == enc_out.shape[1]
-
-    Args:
-        durations (torch.tensor): A tensor of shape (batch x enc_length) that represents how many times to repeat each
-            token in enc_out.
-        enc_out (torch.tensor): A tensor of shape (batch x enc_length x enc_hidden) that represents the encoded tokens.
-        pace (float): The pace of speaker. Higher values result in faster speaking pace. Defaults to 1.0.        max_mel_len (int): The maximum length above which the output will be removed. If sum(durations, dim=1) >
-            max_mel_len, the values after max_mel_len will be removed. Defaults to None, which has no max length.
-        group_size (int): replicate the last element specified by durations[i, in_lens[i] - 1] until the
-            full length of the sequence is the next nearest multiple of group_size
-        in_lens (torch.tensor): input sequence length specifying valid values in the durations input tensor (only needed if group_size >1)
-    """
-
-    dtype = enc_out.dtype
-    reps = durations.float() / pace
-    reps = (reps + 0.5).floor().long()
-    dec_lens = reps.sum(dim=1)
-    if group_size > 1:
-        to_pad = (
-            group_size * (torch.div(dec_lens + 1, group_size, rounding_mode="floor"))
-            - dec_lens
-        )
-        reps.index_put_(
-            indices=[torch.arange(dur_lens.shape[0], dtype=torch.long), dur_lens - 1],
-            values=to_pad,
-            accumulate=True,
-        )
-        dec_lens = reps.sum(dim=1)
-
-    max_len = dec_lens.max()
-    reps_cumsum = torch.cumsum(
-        torch.nn.functional.pad(reps, (1, 0, 0, 0), value=0.0), dim=1
-    )[:, None, :]
-    reps_cumsum = reps_cumsum.to(dtype=dtype, device=enc_out.device)
-
-    range_ = torch.arange(max_len).to(enc_out.device)[None, :, None]
-    mult = (reps_cumsum[:, :, :-1] <= range_) & (reps_cumsum[:, :, 1:] > range_)
-    mult = mult.to(dtype)
-    enc_rep = torch.matmul(mult, enc_out)
-
-    if mel_max_len is not None:
-        enc_rep = enc_rep[:, :mel_max_len]
-        dec_lens = torch.clamp_max(dec_lens, mel_max_len)
-
-    return enc_rep, dec_lens
-
-
-def split_view(tensor, split_size: int, dim: int = 0):
-    if dim < 0:  # Support negative indexing
-        dim = len(tensor.shape) + dim
-    # If not divisible by split_size, we need to pad with 0
-    if tensor.shape[dim] % split_size != 0:
-        to_pad = split_size - (tensor.shape[dim] % split_size)
-        padding = [0] * len(tensor.shape) * 2
-        padding[dim * 2 + 1] = to_pad
-        padding.reverse()
-        tensor = torch.nn.functional.pad(tensor, padding)
-    cur_shape = tensor.shape
-    new_shape = (
-        cur_shape[:dim]
-        + (tensor.shape[dim] // split_size, split_size)
-        + cur_shape[dim + 1 :]
-    )
-    return tensor.reshape(*new_shape)
-
-
-def slice_segments(x, ids_str, segment_size=4):
-    """
-    Time-wise slicing (patching) of bathches for audio/spectrogram
-    [B x C x T] -> [B x C x segment_size]
-    """
-    ret = torch.zeros_like(x[:, :, :segment_size])
-    for i in range(x.size(0)):
-        idx_str = ids_str[i]
-        idx_end = idx_str + segment_size
-        x_i = x[i]
-        if idx_end >= x.size(2):
-            # pad the sample if it is shorter than the segment size
-            x_i = torch.nn.functional.pad(x_i, (0, (idx_end + 1) - x.size(2)))
-        ret[i] = x_i[:, idx_str:idx_end]
-    return ret
-
-
-def get_segments(
-    x: torch.Tensor,
-    start_idxs: torch.Tensor,
-    segment_size: int,
-) -> torch.Tensor:
-    """Get segments.
-
-    Args:
-        x (Tensor): Input tensor (B, C, T).
-        start_idxs (Tensor): Start index tensor (B,).
-        segment_size (int): Segment size.
-
-    Returns:
-        Tensor: Segmented tensor (B, C, segment_size).
-
-    """
-    b, c, t = x.size()
-    segments = x.new_zeros(b, c, segment_size)
-    for i, start_idx in enumerate(start_idxs):
-        segments[i] = x[i, :, start_idx : start_idx + segment_size]
-    return segments
-
-
-
-def rand_slice_segments(x, x_lengths=None, segment_size=4):
-    """
-    Chooses random indices and slices segments from batch
-    [B x C x T] -> [B x C x segment_size]
-    """
-    b, d, t = x.size()
-    if x_lengths is None:
-        x_lengths = t
-    ids_str_max = x_lengths - segment_size + 1
-    ids_str_max = ids_str_max.to(device=x.device)
-    ids_str = (torch.rand([b]).to(device=x.device) * ids_str_max).to(dtype=torch.long)
-
-    ret = slice_segments(x, ids_str, segment_size)
-
-    return ret, ids_str
-
-def get_random_segments(
-    x: torch.Tensor,
-    x_lengths: torch.Tensor,
-    segment_size: int,
-) -> Tuple[torch.Tensor, torch.Tensor]:
-    """Get random segments.
-
-    Args:
-        x (Tensor): Input tensor (B, C, T).
-        x_lengths (Tensor): Length tensor (B,).
-        segment_size (int): Segment size.
-
-    Returns:
-        Tensor: Segmented tensor (B, C, segment_size).
-        Tensor: Start index tensor (B,).
-
-    """
-    b, c, t = x.size()
-    max_start_idx = x_lengths - segment_size
-    max_start_idx[max_start_idx < 0] = 0
-    start_idxs = (torch.rand([b]).to(x.device) * max_start_idx).to(
-        dtype=torch.long,
-    )
-    segments = get_segments(x, start_idxs, segment_size)
-
-    return segments, start_idxs
-
-
-def clip_grad_value_(parameters, clip_value, norm_type=2):
-    if isinstance(parameters, torch.Tensor):
-        parameters = [parameters]
-    parameters = list(filter(lambda p: p.grad is not None, parameters))
-    norm_type = float(norm_type)
-    if clip_value is not None:
-        clip_value = float(clip_value)
-
-    total_norm = 0
-    for p in parameters:
-        param_norm = p.grad.data.norm(norm_type)
-        total_norm += param_norm.item() ** norm_type
-        if clip_value is not None:
-            p.grad.data.clamp_(min=-clip_value, max=clip_value)
-    total_norm = total_norm ** (1.0 / norm_type)
-    return total_norm
-
-
-def convert_pad_shape(pad_shape):
-    l = pad_shape[::-1]
-    pad_shape = [item for sublist in l for item in sublist]
-    return pad_shape
-
-
-def generate_path(duration, mask):
-    """
-    duration: [b, 1, t_x]
-    mask: [b, 1, t_y, t_x]
-    """
-    b, _, t_y, t_x = mask.shape
-    cum_duration = torch.cumsum(duration, -1)
-
-    cum_duration_flat = cum_duration.view(b * t_x)
-    path = get_mask_from_lengths(
-        cum_duration_flat, torch.Tensor(t_y).reshape(1, 1, -1)
-    ).to(mask.dtype)
-    path = path.view(b, t_x, t_y)
-    path = (
-        path
-        - torch.nn.functional.pad(path, convert_pad_shape([[0, 0], [1, 0], [0, 0]]))[
-            :, :-1
-        ]
-    )
-    path = path.unsqueeze(1).transpose(2, 3) * mask
-    return path
-
-
-def process_batch(batch_data, sup_data_types_set):
-    batch_dict = {}
-    batch_index = 0
-    for name, datatype in DATA_STR2DATA_CLASS.items():
-        if datatype in MAIN_DATA_TYPES or datatype in sup_data_types_set:
-            batch_dict[name] = batch_data[batch_index]
-            batch_index = batch_index + 1
-            if issubclass(datatype, WithLens):
-                batch_dict[name + "_lens"] = batch_data[batch_index]
-                batch_index = batch_index + 1
-    return batch_dict
-
-
-def to_device_recursive(e, device: torch.device):
-    """
-    Use .to(device) on all tensors within nested lists, tuples, values ofdicts
-    Returns a new structure with tensors moved to target device, leaving other data intact.
-
-    The intended use is to move collections of tensors to a device while:
-        - avoiding calling specific movers like .cpu() or .cuda()
-        - avoiding stuff like .to(torch.device("cuda:{some_variable}"))
-    """
-    if isinstance(e, (list, tuple)):
-        return [to_device_recursive(elem, device) for elem in e]
-    elif isinstance(e, dict):
-        return {key: to_device_recursive(value, device) for key, value in e.items()}
-    elif isinstance(e, torch.Tensor):
-        return e.to(device)
-    else:
-        return e
-
-
-def mask_sequence_tensor(tensor: torch.Tensor, lengths: torch.Tensor):
-    """
-    For tensors containing sequences, zero out out-of-bound elements given lengths of every element in the batch.
-
-    tensor: tensor of shape (B, D, L) or (B, D1, D2, L),
-    lengths: LongTensor of shape (B,)
-    """
-    batch_size, *_, max_lengths = tensor.shape
-
-    if len(tensor.shape) == 2:
-        mask = torch.ones(batch_size, max_lengths).cumsum(dim=-1).type_as(lengths)
-        mask = mask <= rearrange(lengths, "b -> b 1")
-    elif len(tensor.shape) == 3:
-        mask = torch.ones(batch_size, 1, max_lengths).cumsum(dim=-1).type_as(lengths)
-        mask = mask <= rearrange(lengths, "b -> b 1 1")
-    elif len(tensor.shape) == 4:
-        mask = torch.ones(batch_size, 1, 1, max_lengths).cumsum(dim=-1).type_as(lengths)
-        mask = mask <= rearrange(lengths, "b -> b 1 1 1")
-    else:
-        raise ValueError("Can only mask tensors of shape B x D x L and B x D1 x D2 x L")
-
-    return tensor * mask
-
-
-@torch.jit.script
-def batch_from_ragged(
-    text: torch.Tensor,
-    pitch: torch.Tensor,
-    pace: torch.Tensor,
-    batch_lengths: torch.Tensor,
-    padding_idx: int = -1,
-    volume: Optional[torch.Tensor] = None,
-) -> Tuple[torch.Tensor, torch.Tensor, torch.Tensor, torch.Tensor, torch.Tensor]:
-    batch_lengths = batch_lengths.to(dtype=torch.int64)
-    max_len = torch.max(batch_lengths[1:] - batch_lengths[:-1])
-
-    index = 1
-    num_batches = batch_lengths.shape[0] - 1
-    texts = (
-        torch.zeros(num_batches, max_len, dtype=torch.int64, device=text.device)
-        + padding_idx
-    )
-    pitches = torch.ones(num_batches, max_len, dtype=torch.float32, device=text.device)
-    paces = (
-        torch.zeros(num_batches, max_len, dtype=torch.float32, device=text.device) + 1.0
-    )
-    volumes = (
-        torch.zeros(num_batches, max_len, dtype=torch.float32, device=text.device) + 1.0
-    )
-    lens = torch.zeros(num_batches, dtype=torch.int64, device=text.device)
-    last_index = index - 1
-    while index < batch_lengths.shape[0]:
-        seq_start = batch_lengths[last_index]
-        seq_end = batch_lengths[index]
-        cur_seq_len = seq_end - seq_start
-        lens[last_index] = cur_seq_len
-        texts[last_index, :cur_seq_len] = text[seq_start:seq_end]
-        pitches[last_index, :cur_seq_len] = pitch[seq_start:seq_end]
-        paces[last_index, :cur_seq_len] = pace[seq_start:seq_end]
-        if volume is not None:
-            volumes[last_index, :cur_seq_len] = volume[seq_start:seq_end]
-        last_index = index
-        index += 1
-
-    return texts, pitches, paces, volumes, lens
-
-
-def sample_tts_input(
-    export_config,
-    device,
-    max_batch=1,
-    max_dim=127,
-):
-    """
-    Generates input examples for tracing etc.
-    Returns:
-        A tuple of input examples.
-    """
-    sz = (
-        (max_batch * max_dim,)
-        if export_config["enable_ragged_batches"]
-        else (max_batch, max_dim)
-    )
-    inp = torch.randint(
-        *export_config["emb_range"], sz, device=device, dtype=torch.int64
-    )
-    pitch = torch.randn(sz, device=device, dtype=torch.float32) * 0.5
-    pace = torch.clamp(
-        torch.randn(sz, device=device, dtype=torch.float32) * 0.1 + 1.0, min=0.2
-    )
-    inputs = {"text": inp, "pitch": pitch, "pace": pace}
-    if export_config["enable_ragged_batches"]:
-        batch_lengths = torch.zeros((max_batch + 1), device=device, dtype=torch.int32)
-        left_over_size = sz[0]
-        batch_lengths[0] = 0
-        for i in range(1, max_batch):
-            equal_len = (left_over_size - (max_batch - i)) // (max_batch - i)
-            length = torch.randint(
-                equal_len // 2, equal_len, (1,), device=device, dtype=torch.int32
-            )
-            batch_lengths[i] = length + batch_lengths[i - 1]
-            left_over_size -= length.detach().cpu().numpy()[0]
-        batch_lengths[-1] = left_over_size + batch_lengths[-2]
-
-        sum = 0
-        index = 1
-        while index < len(batch_lengths):
-            sum += batch_lengths[index] - batch_lengths[index - 1]
-            index += 1
-        assert sum == sz[0], f"sum: {sum}, sz: {sz[0]}, lengths:{batch_lengths}"
-    else:
-        batch_lengths = torch.randint(
-            max_dim // 2, max_dim, (max_batch,), device=device, dtype=torch.int32
-        )
-        batch_lengths[0] = max_dim
-    inputs["batch_lengths"] = batch_lengths
-
-    if export_config["enable_volume"]:
-        volume = torch.clamp(
-            torch.randn(sz, device=device, dtype=torch.float32) * 0.1 + 1, min=0.01
-        )
-        inputs["volume"] = volume
-
-    if "num_speakers" in export_config:
-        inputs["speaker"] = torch.randint(
-            0,
-            export_config["num_speakers"],
-            (max_batch,),
-            device=device,
-            dtype=torch.int64,
-        )
-    return inputs
-
-
-@deprecated(
-    explanation="But it will not be removed until a further notice. G2P object root directory "
-    "`nemo_text_processing.g2p` has been replaced with `roar.collections.tts.g2p`. "
-    "Please use the latter instead as of NeMo 1.18.0."
-)
-def g2p_backward_compatible_support(g2p_target: str) -> str:
-    # for backward compatibility
-    g2p_target_new = g2p_target.replace(
-        "nemo_text_processing.g2p", "roar.collections.tts.g2p"
-    )
-<<<<<<< HEAD
-    return g2p_target_new
-
-
-def get_random_segments(
-    x: torch.Tensor,
-    x_lengths: torch.Tensor,
-    segment_size: int,
-) -> Tuple[torch.Tensor, torch.Tensor]:
-    """Get random segments.
-
-    Args:
-        x (Tensor): Input tensor (B, C, T).
-        x_lengths (Tensor): Length tensor (B,).
-        segment_size (int): Segment size.
-
-    Returns:
-        Tensor: Segmented tensor (B, C, segment_size).
-        Tensor: Start index tensor (B,).
-
-    """
-    b, c, t = x.size()
-    max_start_idx = x_lengths - segment_size
-    max_start_idx[max_start_idx < 0] = 0
-    start_idxs = (torch.rand([b]).to(x.device) * max_start_idx).to(
-        dtype=torch.long,
-    )
-    segments = get_segments(x, start_idxs, segment_size)
-
-    return segments, start_idxs
-
-
-def get_segments(
-    x: torch.Tensor,
-    start_idxs: torch.Tensor,
-    segment_size: int,
-) -> torch.Tensor:
-    """Get segments.
-
-    Args:
-        x (Tensor): Input tensor (B, C, T).
-        start_idxs (Tensor): Start index tensor (B,).
-        segment_size (int): Segment size.
-
-    Returns:
-        Tensor: Segmented tensor (B, C, segment_size).
-
-    """
-    b, c, t = x.size()
-    segments = x.new_zeros(b, c, segment_size)
-    for i, start_idx in enumerate(start_idxs):
-        segments[i] = x[i, :, start_idx : start_idx + segment_size]
-    return segments
-
-
-RoPECache = Tuple[torch.Tensor, torch.Tensor]
-
-
-def build_rope_cache(
-    seq_len: int,
-    n_elem: int,
-    dtype: torch.dtype,
-    device: torch.device,
-    base: int = 10000,
-    condense_ratio: int = 1,
-) -> RoPECache:
-    """Enhanced Transformer with Rotary Position Embedding.
-
-    Derived from: https://github.com/labmlai/annotated_deep_learning_paper_implementations/blob/master/labml_nn/
-    transformers/rope/__init__.py. MIT License:
-    https://github.com/labmlai/annotated_deep_learning_paper_implementations/blob/master/license.
-    """
-    # $\Theta = {\theta_i = 10000^{\frac{2(i-1)}{d}}, i \in [1, 2, ..., \frac{d}{2}]}$
-    theta = 1.0 / (base ** (torch.arange(0, n_elem, 2, device=device) / n_elem))
-
-    # Create position indexes `[0, 1, ..., seq_len - 1]`
-    seq_idx = torch.arange(seq_len, device=device) / condense_ratio
-
-    # Calculate the product of position index and $\theta_i$
-    idx_theta = torch.outer(seq_idx, theta)
-
-    cos, sin = torch.cos(idx_theta), torch.sin(idx_theta)
-
-    # added by peiyuan to ensure same data type with q, k, to use fused rotary embedding
-    if dtype == torch.bfloat16:
-        return cos.bfloat16(), sin.bfloat16()
-    # ptl takes care of type casting
-    # this is to mimic the behaviour of complex32, else we will get different results
-    if cos.dtype in (torch.float16, torch.bfloat16, torch.int8):
-        return cos.half(), sin.half()
-    return cos, sin
-
-=======
-    return g2p_target_new
-
->>>>>>> 77756a72
+from enum import Enum
+from typing import Optional, Tuple
+
+import librosa
+import matplotlib.pylab as plt
+import numpy as np
+import torch
+from einops import rearrange
+from numba import jit, prange
+
+from roar.collections.tts.torch.tts_data_types import (
+    DATA_STR2DATA_CLASS,
+    MAIN_DATA_TYPES,
+    WithLens,
+)
+from roar.utils import logging
+from roar.utils.decorators import deprecated
+
+HAVE_WANDB = True
+try:
+    import wandb
+except ModuleNotFoundError:
+    HAVE_WANDB = False
+
+try:
+    from pytorch_lightning.utilities import rank_zero_only
+except ModuleNotFoundError:
+    from functools import wraps
+
+    def rank_zero_only(fn):
+        @wraps(fn)
+        def wrapped_fn(*args, **kwargs):
+            logging.error(
+                f"Function {fn} requires lighting to be installed, but it was not found. Please install lightning first"
+            )
+            exit(1)
+
+
+class OperationMode(Enum):
+    """Training or Inference (Evaluation) mode"""
+
+    training = 0
+    validation = 1
+    infer = 2
+
+
+def get_batch_size(train_dataloader):
+    if train_dataloader.batch_size is not None:
+        return train_dataloader.batch_size
+    elif train_dataloader.batch_sampler is not None:
+        if train_dataloader.batch_sampler.micro_batch_size is not None:
+            return train_dataloader.batch_sampler.micro_batch_size
+        else:
+            raise ValueError(
+                f"Could not find batch_size from batch_sampler: {train_dataloader.batch_sampler}"
+            )
+    else:
+        raise ValueError(
+            f"Could not find batch_size from train_dataloader: {train_dataloader}"
+        )
+
+
+def get_num_workers(trainer):
+    return trainer.num_devices * trainer.num_nodes
+
+
+def binarize_attention(attn, in_len, out_len):
+    """Convert soft attention matrix to hard attention matrix.
+
+    Args:
+        attn (torch.Tensor): B x 1 x max_mel_len x max_text_len. Soft attention matrix.
+        in_len (torch.Tensor): B. Lengths of texts.
+        out_len (torch.Tensor): B. Lengths of spectrograms.
+
+    Output:
+        attn_out (torch.Tensor): B x 1 x max_mel_len x max_text_len. Hard attention matrix, final dim max_text_len should sum to 1.
+    """
+    b_size = attn.shape[0]
+    with torch.no_grad():
+        attn_cpu = attn.data.cpu().numpy()
+        attn_out = torch.zeros_like(attn)
+        for ind in range(b_size):
+            hard_attn = mas(attn_cpu[ind, 0, : out_len[ind], : in_len[ind]])
+            attn_out[ind, 0, : out_len[ind], : in_len[ind]] = torch.tensor(
+                hard_attn, device=attn.device
+            )
+    return attn_out
+
+
+def binarize_attention_parallel(attn, in_lens, out_lens):
+    """For training purposes only. Binarizes attention with MAS.
+       These will no longer receive a gradient.
+
+    Args:
+        attn: B x 1 x max_mel_len x max_text_len
+    """
+    with torch.no_grad():
+        log_attn_cpu = torch.log(attn.data).cpu().numpy()
+        attn_out = b_mas(
+            log_attn_cpu, in_lens.cpu().numpy(), out_lens.cpu().numpy(), width=1
+        )
+    return torch.from_numpy(attn_out).to(attn.device)
+
+
+def get_mask_from_lengths(
+    lengths: Optional[torch.Tensor] = None,
+    x: Optional[torch.Tensor] = None,
+) -> torch.Tensor:
+    """Constructs binary mask from a 1D torch tensor of input lengths
+
+    Args:
+        lengths: Optional[torch.tensor] (torch.tensor): 1D tensor with lengths
+        x: Optional[torch.tensor] = tensor to be used on, last dimension is for mask
+    Returns:
+        mask (torch.tensor): num_sequences x max_length x 1 binary tensor
+    """
+    if lengths is None:
+        assert x is not None
+        return torch.ones(x.shape[-1], dtype=torch.bool, device=x.device)
+    else:
+        if x is None:
+            max_len = torch.max(lengths)
+        else:
+            max_len = x.shape[-1]
+    ids = torch.arange(0, max_len, device=lengths.device, dtype=lengths.dtype)
+    mask = ids < lengths.unsqueeze(1)
+    return mask
+
+
+def sort_tensor(
+    context: torch.Tensor,
+    lens: torch.Tensor,
+    dim: Optional[int] = 0,
+    descending: Optional[bool] = True,
+) -> Tuple[torch.Tensor, torch.Tensor, torch.Tensor]:
+    """Sorts elements in context by the dim lengths specified in lens
+    Args:
+        context:  source tensor, sorted by lens
+        lens: lengths of elements of context along the dimension dim
+        dim: Optional[int] : dimension to sort by
+    Returns:
+        context: tensor sorted by lens along dimension dim
+        lens_sorted: lens tensor, sorted
+        ids_sorted: reorder ids to be used to restore original order
+
+    """
+    lens_sorted, ids_sorted = torch.sort(lens, descending=descending)
+    context = torch.index_select(context, dim, ids_sorted)
+    return context, lens_sorted, ids_sorted
+
+
+def unsort_tensor(
+    ordered: torch.Tensor, indices: torch.Tensor, dim: Optional[int] = 0
+) -> torch.Tensor:
+    """Reverses the result of sort_tensor function:
+       o, _, ids = sort_tensor(x,l)
+       assert unsort_tensor(o,ids) == x
+    Args:
+        ordered: context tensor, sorted by lengths
+        indices: torch.tensor: 1D tensor with 're-order' indices returned by sort_tensor
+    Returns:
+        ordered tensor in original order (before calling sort_tensor)
+    """
+    return torch.index_select(ordered, dim, indices.argsort(0))
+
+
+@jit(nopython=True)
+def mas(attn_map, width=1):
+    # assumes mel x text
+    opt = np.zeros_like(attn_map)
+    attn_map = np.log(attn_map)
+    attn_map[0, 1:] = -np.inf
+    log_p = np.zeros_like(attn_map)
+    log_p[0, :] = attn_map[0, :]
+    prev_ind = np.zeros_like(attn_map, dtype=np.int64)
+    for i in range(1, attn_map.shape[0]):
+        for j in range(attn_map.shape[1]):  # for each text dim
+            prev_j = np.arange(max(0, j - width), j + 1)
+            prev_log = np.array([log_p[i - 1, prev_idx] for prev_idx in prev_j])
+
+            ind = np.argmax(prev_log)
+            log_p[i, j] = attn_map[i, j] + prev_log[ind]
+            prev_ind[i, j] = prev_j[ind]
+
+    # now backtrack
+    curr_text_idx = attn_map.shape[1] - 1
+    for i in range(attn_map.shape[0] - 1, -1, -1):
+        opt[i, curr_text_idx] = 1
+        curr_text_idx = prev_ind[i, curr_text_idx]
+    opt[0, curr_text_idx] = 1
+
+    assert opt.sum(0).all()
+    assert opt.sum(1).all()
+
+    return opt
+
+
+@jit(nopython=True)
+def mas_width1(log_attn_map):
+    """mas with hardcoded width=1"""
+    # assumes mel x text
+    neg_inf = log_attn_map.dtype.type(-np.inf)
+    log_p = log_attn_map.copy()
+    log_p[0, 1:] = neg_inf
+    for i in range(1, log_p.shape[0]):
+        prev_log1 = neg_inf
+        for j in range(log_p.shape[1]):
+            prev_log2 = log_p[i - 1, j]
+            log_p[i, j] += max(prev_log1, prev_log2)
+            prev_log1 = prev_log2
+
+    # now backtrack
+    opt = np.zeros_like(log_p)
+    one = opt.dtype.type(1)
+    j = log_p.shape[1] - 1
+    for i in range(log_p.shape[0] - 1, 0, -1):
+        opt[i, j] = one
+        if log_p[i - 1, j - 1] >= log_p[i - 1, j]:
+            j -= 1
+            if j == 0:
+                opt[1:i, j] = one
+                break
+    opt[0, j] = one
+    return opt
+
+
+@jit(nopython=True, parallel=True)
+def b_mas(b_log_attn_map, in_lens, out_lens, width=1):
+    assert width == 1
+    attn_out = np.zeros_like(b_log_attn_map)
+
+    for b in prange(b_log_attn_map.shape[0]):
+        out = mas_width1(b_log_attn_map[b, 0, : out_lens[b], : in_lens[b]])
+        attn_out[b, 0, : out_lens[b], : in_lens[b]] = out
+    return attn_out
+
+
+def griffin_lim(magnitudes, n_iters=50, n_fft=1024):
+    """
+    Griffin-Lim algorithm to convert magnitude spectrograms to audio signals
+    """
+    phase = np.exp(2j * np.pi * np.random.rand(*magnitudes.shape))
+    complex_spec = magnitudes * phase
+    signal = librosa.istft(complex_spec)
+    if not np.isfinite(signal).all():
+        logging.warning("audio was not finite, skipping audio saving")
+        return np.array([0])
+
+    for _ in range(n_iters):
+        _, phase = librosa.magphase(librosa.stft(signal, n_fft=n_fft))
+        complex_spec = magnitudes * phase
+        signal = librosa.istft(complex_spec)
+    return signal
+
+
+@rank_zero_only
+def log_audio_to_tb(
+    swriter,
+    spect,
+    name,
+    step,
+    griffin_lim_mag_scale=1024,
+    griffin_lim_power=1.2,
+    sr=22050,
+    n_fft=1024,
+    n_mels=80,
+    fmax=8000,
+):
+    filterbank = librosa.filters.mel(sr=sr, n_fft=n_fft, n_mels=n_mels, fmax=fmax)
+    log_mel = spect.data.cpu().numpy().T
+    mel = np.exp(log_mel)
+    magnitude = np.dot(mel, filterbank) * griffin_lim_mag_scale
+    audio = griffin_lim(magnitude.T**griffin_lim_power)
+    swriter.add_audio(name, audio / max(np.abs(audio)), step, sample_rate=sr)
+
+
+@rank_zero_only
+def tacotron2_log_to_tb_func(
+    swriter,
+    tensors,
+    step,
+    tag="train",
+    log_images=False,
+    log_images_freq=1,
+    add_audio=True,
+    griffin_lim_mag_scale=1024,
+    griffin_lim_power=1.2,
+    sr=22050,
+    n_fft=1024,
+    n_mels=80,
+    fmax=8000,
+):
+    _, spec_target, mel_postnet, gate, gate_target, alignments = tensors
+    if log_images and step % log_images_freq == 0:
+        swriter.add_image(
+            f"{tag}_alignment",
+            plot_alignment_to_numpy(alignments[0].data.cpu().numpy().T),
+            step,
+            dataformats="HWC",
+        )
+        swriter.add_image(
+            f"{tag}_mel_target",
+            plot_spectrogram_to_numpy(spec_target[0].data.cpu().numpy()),
+            step,
+            dataformats="HWC",
+        )
+        swriter.add_image(
+            f"{tag}_mel_predicted",
+            plot_spectrogram_to_numpy(mel_postnet[0].data.cpu().numpy()),
+            step,
+            dataformats="HWC",
+        )
+        swriter.add_image(
+            f"{tag}_gate",
+            plot_gate_outputs_to_numpy(
+                gate_target[0].data.cpu().numpy(),
+                torch.sigmoid(gate[0]).data.cpu().numpy(),
+            ),
+            step,
+            dataformats="HWC",
+        )
+
+        if add_audio:
+            filterbank = librosa.filters.mel(
+                sr=sr, n_fft=n_fft, n_mels=n_mels, fmax=fmax
+            )
+            log_mel = mel_postnet[0].data.cpu().numpy().T
+            mel = np.exp(log_mel)
+            magnitude = np.dot(mel, filterbank) * griffin_lim_mag_scale
+            audio = griffin_lim(magnitude.T**griffin_lim_power)
+            swriter.add_audio(
+                f"audio/{tag}_predicted",
+                audio / max(np.abs(audio)),
+                step,
+                sample_rate=sr,
+            )
+
+            log_mel = spec_target[0].data.cpu().numpy().T
+            mel = np.exp(log_mel)
+            magnitude = np.dot(mel, filterbank) * griffin_lim_mag_scale
+            audio = griffin_lim(magnitude.T**griffin_lim_power)
+            swriter.add_audio(
+                f"audio/{tag}_target", audio / max(np.abs(audio)), step, sample_rate=sr
+            )
+
+
+def tacotron2_log_to_wandb_func(
+    swriter,
+    tensors,
+    step,
+    tag="train",
+    log_images=False,
+    log_images_freq=1,
+    add_audio=True,
+    griffin_lim_mag_scale=1024,
+    griffin_lim_power=1.2,
+    sr=22050,
+    n_fft=1024,
+    n_mels=80,
+    fmax=8000,
+):
+    _, spec_target, mel_postnet, gate, gate_target, alignments = tensors
+    if not HAVE_WANDB:
+        return
+    if log_images and step % log_images_freq == 0:
+        alignments = []
+        specs = []
+        gates = []
+        alignments += [
+            wandb.Image(
+                plot_alignment_to_numpy(alignments[0].data.cpu().numpy().T),
+                caption=f"{tag}_alignment",
+            )
+        ]
+        alignments += [
+            wandb.Image(
+                plot_spectrogram_to_numpy(spec_target[0].data.cpu().numpy()),
+                caption=f"{tag}_mel_target",
+            ),
+            wandb.Image(
+                plot_spectrogram_to_numpy(mel_postnet[0].data.cpu().numpy()),
+                caption=f"{tag}_mel_predicted",
+            ),
+        ]
+        gates += [
+            wandb.Image(
+                plot_gate_outputs_to_numpy(
+                    gate_target[0].data.cpu().numpy(),
+                    torch.sigmoid(gate[0]).data.cpu().numpy(),
+                ),
+                caption=f"{tag}_gate",
+            )
+        ]
+
+        swriter.log({"specs": specs, "alignments": alignments, "gates": gates})
+
+        if add_audio:
+            audios = []
+            filterbank = librosa.filters.mel(
+                sr=sr, n_fft=n_fft, n_mels=n_mels, fmax=fmax
+            )
+            log_mel = mel_postnet[0].data.cpu().numpy().T
+            mel = np.exp(log_mel)
+            magnitude = np.dot(mel, filterbank) * griffin_lim_mag_scale
+            audio_pred = griffin_lim(magnitude.T**griffin_lim_power)
+
+            log_mel = spec_target[0].data.cpu().numpy().T
+            mel = np.exp(log_mel)
+            magnitude = np.dot(mel, filterbank) * griffin_lim_mag_scale
+            audio_true = griffin_lim(magnitude.T**griffin_lim_power)
+
+            audios += [
+                wandb.Audio(
+                    audio_true / max(np.abs(audio_true)),
+                    caption=f"{tag}_wav_target",
+                    sample_rate=sr,
+                ),
+                wandb.Audio(
+                    audio_pred / max(np.abs(audio_pred)),
+                    caption=f"{tag}_wav_predicted",
+                    sample_rate=sr,
+                ),
+            ]
+
+            swriter.log({"audios": audios})
+
+
+def plot_alignment_to_numpy(
+    alignment, title="", info=None, phoneme_seq=None, vmin=None, vmax=None
+):
+    if phoneme_seq:
+        fig, ax = plt.subplots(figsize=(15, 10))
+    else:
+        fig, ax = plt.subplots(figsize=(6, 4))
+    im = ax.imshow(
+        alignment,
+        aspect="auto",
+        origin="lower",
+        interpolation="none",
+        vmin=vmin,
+        vmax=vmax,
+    )
+    ax.set_title(title)
+    fig.colorbar(im, ax=ax)
+    xlabel = "Decoder timestep"
+    if info is not None:
+        xlabel += "\n\n" + info
+    plt.xlabel(xlabel)
+    plt.ylabel("Encoder timestep")
+    plt.tight_layout()
+
+    if phoneme_seq != None:
+        # for debugging of phonemes and durs in maps. Not used by def in training code
+        ax.set_yticks(np.arange(len(phoneme_seq)))
+        ax.set_yticklabels(phoneme_seq)
+        ax.hlines(np.arange(len(phoneme_seq)), xmin=0.0, xmax=max(ax.get_xticks()))
+
+    fig.canvas.draw()
+    data = save_figure_to_numpy(fig)
+    plt.close()
+    return data
+
+
+def plot_pitch_to_numpy(pitch, ylim_range=None):
+    fig, ax = plt.subplots(figsize=(12, 3))
+    plt.plot(pitch)
+    if ylim_range is not None:
+        plt.ylim(ylim_range)
+    plt.xlabel("Frames")
+    plt.ylabel("Pitch")
+    plt.tight_layout()
+
+    fig.canvas.draw()
+    data = save_figure_to_numpy(fig)
+    plt.close()
+    return data
+
+
+def plot_multipitch_to_numpy(pitch_gt, pitch_pred, ylim_range=None):
+    fig, ax = plt.subplots(figsize=(12, 3))
+    plt.plot(pitch_gt, label="Ground truth")
+    plt.plot(pitch_pred, label="Predicted")
+    if ylim_range is not None:
+        plt.ylim(ylim_range)
+    plt.xlabel("Frames")
+    plt.ylabel("Pitch")
+    plt.legend()
+    plt.tight_layout()
+
+    fig.canvas.draw()
+    data = save_figure_to_numpy(fig)
+    plt.close()
+    return data
+
+
+def plot_spectrogram_to_numpy(spectrogram):
+    spectrogram = spectrogram.astype(np.float32)
+    fig, ax = plt.subplots(figsize=(12, 3))
+    im = ax.imshow(spectrogram, aspect="auto", origin="lower", interpolation="none")
+    plt.colorbar(im, ax=ax)
+    plt.xlabel("Frames")
+    plt.ylabel("Channels")
+    plt.tight_layout()
+
+    fig.canvas.draw()
+    data = save_figure_to_numpy(fig)
+    plt.close()
+    return data
+
+
+def create_plot(data, x_axis, y_axis, output_filepath=None):
+    fig, ax = plt.subplots(figsize=(12, 3))
+    im = ax.imshow(data, aspect="auto", origin="lower", interpolation="none")
+    plt.colorbar(im, ax=ax)
+    plt.xlabel(x_axis)
+    plt.ylabel(y_axis)
+    plt.tight_layout()
+
+    if output_filepath:
+        plt.savefig(output_filepath, format="png")
+
+    fig.canvas.draw()
+    data = save_figure_to_numpy(fig)
+    plt.close()
+    return data
+
+
+def plot_gate_outputs_to_numpy(gate_targets, gate_outputs):
+    fig, ax = plt.subplots(figsize=(12, 3))
+    ax.scatter(
+        range(len(gate_targets)),
+        gate_targets,
+        alpha=0.5,
+        color="green",
+        marker="+",
+        s=1,
+        label="target",
+    )
+    ax.scatter(
+        range(len(gate_outputs)),
+        gate_outputs,
+        alpha=0.5,
+        color="red",
+        marker=".",
+        s=1,
+        label="predicted",
+    )
+
+    plt.xlabel("Frames (Green target, Red predicted)")
+    plt.ylabel("Gate State")
+    plt.tight_layout()
+
+    fig.canvas.draw()
+    data = save_figure_to_numpy(fig)
+    plt.close()
+    return data
+
+
+def save_figure_to_numpy(fig):
+    # save it to a numpy array.
+    data = np.fromstring(fig.canvas.tostring_rgb(), dtype=np.uint8, sep="")
+    data = data.reshape(fig.canvas.get_width_height()[::-1] + (3,))
+    return data
+
+
+@rank_zero_only
+def waveglow_log_to_tb_func(
+    swriter,
+    tensors,
+    step,
+    tag="train",
+    n_fft=1024,
+    hop_length=256,
+    window="hann",
+    mel_fb=None,
+):
+    _, audio_pred, spec_target, mel_length = tensors
+    mel_length = mel_length[0]
+    spec_target = spec_target[0].data.cpu().numpy()[:, :mel_length]
+    swriter.add_image(
+        f"{tag}_mel_target",
+        plot_spectrogram_to_numpy(spec_target),
+        step,
+        dataformats="HWC",
+    )
+    if mel_fb is not None:
+        mag, _ = librosa.core.magphase(
+            librosa.core.stft(
+                np.nan_to_num(audio_pred[0].cpu().detach().numpy()),
+                n_fft=n_fft,
+                hop_length=hop_length,
+                window=window,
+            )
+        )
+        mel_pred = np.matmul(mel_fb.cpu().numpy(), mag).squeeze()
+        log_mel_pred = np.log(np.clip(mel_pred, a_min=1e-5, a_max=None))
+        swriter.add_image(
+            f"{tag}_mel_predicted",
+            plot_spectrogram_to_numpy(log_mel_pred[:, :mel_length]),
+            step,
+            dataformats="HWC",
+        )
+
+
+def remove(conv_list):
+    new_conv_list = torch.nn.ModuleList()
+    for old_conv in conv_list:
+        old_conv = torch.nn.utils.remove_weight_norm(old_conv)
+        new_conv_list.append(old_conv)
+    return new_conv_list
+
+
+def regulate_len(
+    durations,
+    enc_out,
+    pace=1.0,
+    mel_max_len=None,
+    group_size=1,
+    dur_lens: torch.tensor = None,
+):
+    """A function that takes predicted durations per encoded token, and repeats enc_out according to the duration.
+    NOTE: durations.shape[1] == enc_out.shape[1]
+
+    Args:
+        durations (torch.tensor): A tensor of shape (batch x enc_length) that represents how many times to repeat each
+            token in enc_out.
+        enc_out (torch.tensor): A tensor of shape (batch x enc_length x enc_hidden) that represents the encoded tokens.
+        pace (float): The pace of speaker. Higher values result in faster speaking pace. Defaults to 1.0.        max_mel_len (int): The maximum length above which the output will be removed. If sum(durations, dim=1) >
+            max_mel_len, the values after max_mel_len will be removed. Defaults to None, which has no max length.
+        group_size (int): replicate the last element specified by durations[i, in_lens[i] - 1] until the
+            full length of the sequence is the next nearest multiple of group_size
+        in_lens (torch.tensor): input sequence length specifying valid values in the durations input tensor (only needed if group_size >1)
+    """
+
+    dtype = enc_out.dtype
+    reps = durations.float() / pace
+    reps = (reps + 0.5).floor().long()
+    dec_lens = reps.sum(dim=1)
+    if group_size > 1:
+        to_pad = (
+            group_size * (torch.div(dec_lens + 1, group_size, rounding_mode="floor"))
+            - dec_lens
+        )
+        reps.index_put_(
+            indices=[torch.arange(dur_lens.shape[0], dtype=torch.long), dur_lens - 1],
+            values=to_pad,
+            accumulate=True,
+        )
+        dec_lens = reps.sum(dim=1)
+
+    max_len = dec_lens.max()
+    reps_cumsum = torch.cumsum(
+        torch.nn.functional.pad(reps, (1, 0, 0, 0), value=0.0), dim=1
+    )[:, None, :]
+    reps_cumsum = reps_cumsum.to(dtype=dtype, device=enc_out.device)
+
+    range_ = torch.arange(max_len).to(enc_out.device)[None, :, None]
+    mult = (reps_cumsum[:, :, :-1] <= range_) & (reps_cumsum[:, :, 1:] > range_)
+    mult = mult.to(dtype)
+    enc_rep = torch.matmul(mult, enc_out)
+
+    if mel_max_len is not None:
+        enc_rep = enc_rep[:, :mel_max_len]
+        dec_lens = torch.clamp_max(dec_lens, mel_max_len)
+
+    return enc_rep, dec_lens
+
+
+def split_view(tensor, split_size: int, dim: int = 0):
+    if dim < 0:  # Support negative indexing
+        dim = len(tensor.shape) + dim
+    # If not divisible by split_size, we need to pad with 0
+    if tensor.shape[dim] % split_size != 0:
+        to_pad = split_size - (tensor.shape[dim] % split_size)
+        padding = [0] * len(tensor.shape) * 2
+        padding[dim * 2 + 1] = to_pad
+        padding.reverse()
+        tensor = torch.nn.functional.pad(tensor, padding)
+    cur_shape = tensor.shape
+    new_shape = (
+        cur_shape[:dim]
+        + (tensor.shape[dim] // split_size, split_size)
+        + cur_shape[dim + 1 :]
+    )
+    return tensor.reshape(*new_shape)
+
+
+def slice_segments(x, ids_str, segment_size=4):
+    """
+    Time-wise slicing (patching) of bathches for audio/spectrogram
+    [B x C x T] -> [B x C x segment_size]
+    """
+    ret = torch.zeros_like(x[:, :, :segment_size])
+    for i in range(x.size(0)):
+        idx_str = ids_str[i]
+        idx_end = idx_str + segment_size
+        x_i = x[i]
+        if idx_end >= x.size(2):
+            # pad the sample if it is shorter than the segment size
+            x_i = torch.nn.functional.pad(x_i, (0, (idx_end + 1) - x.size(2)))
+        ret[i] = x_i[:, idx_str:idx_end]
+    return ret
+
+
+def get_segments(
+    x: torch.Tensor,
+    start_idxs: torch.Tensor,
+    segment_size: int,
+) -> torch.Tensor:
+    """Get segments.
+
+    Args:
+        x (Tensor): Input tensor (B, C, T).
+        start_idxs (Tensor): Start index tensor (B,).
+        segment_size (int): Segment size.
+
+    Returns:
+        Tensor: Segmented tensor (B, C, segment_size).
+
+    """
+    b, c, t = x.size()
+    segments = x.new_zeros(b, c, segment_size)
+    for i, start_idx in enumerate(start_idxs):
+        segments[i] = x[i, :, start_idx : start_idx + segment_size]
+    return segments
+
+
+def rand_slice_segments(x, x_lengths=None, segment_size=4):
+    """
+    Chooses random indices and slices segments from batch
+    [B x C x T] -> [B x C x segment_size]
+    """
+    b, d, t = x.size()
+    if x_lengths is None:
+        x_lengths = t
+    ids_str_max = x_lengths - segment_size + 1
+    ids_str_max = ids_str_max.to(device=x.device)
+    ids_str = (torch.rand([b]).to(device=x.device) * ids_str_max).to(dtype=torch.long)
+
+    ret = slice_segments(x, ids_str, segment_size)
+
+    return ret, ids_str
+
+
+def get_random_segments(
+    x: torch.Tensor,
+    x_lengths: torch.Tensor,
+    segment_size: int,
+) -> Tuple[torch.Tensor, torch.Tensor]:
+    """Get random segments.
+
+    Args:
+        x (Tensor): Input tensor (B, C, T).
+        x_lengths (Tensor): Length tensor (B,).
+        segment_size (int): Segment size.
+
+    Returns:
+        Tensor: Segmented tensor (B, C, segment_size).
+        Tensor: Start index tensor (B,).
+
+    """
+    b, c, t = x.size()
+    max_start_idx = x_lengths - segment_size
+    max_start_idx[max_start_idx < 0] = 0
+    start_idxs = (torch.rand([b]).to(x.device) * max_start_idx).to(
+        dtype=torch.long,
+    )
+    segments = get_segments(x, start_idxs, segment_size)
+
+    return segments, start_idxs
+
+
+def clip_grad_value_(parameters, clip_value, norm_type=2):
+    if isinstance(parameters, torch.Tensor):
+        parameters = [parameters]
+    parameters = list(filter(lambda p: p.grad is not None, parameters))
+    norm_type = float(norm_type)
+    if clip_value is not None:
+        clip_value = float(clip_value)
+
+    total_norm = 0
+    for p in parameters:
+        param_norm = p.grad.data.norm(norm_type)
+        total_norm += param_norm.item() ** norm_type
+        if clip_value is not None:
+            p.grad.data.clamp_(min=-clip_value, max=clip_value)
+    total_norm = total_norm ** (1.0 / norm_type)
+    return total_norm
+
+
+def convert_pad_shape(pad_shape):
+    l = pad_shape[::-1]
+    pad_shape = [item for sublist in l for item in sublist]
+    return pad_shape
+
+
+def generate_path(duration, mask):
+    """
+    duration: [b, 1, t_x]
+    mask: [b, 1, t_y, t_x]
+    """
+    b, _, t_y, t_x = mask.shape
+    cum_duration = torch.cumsum(duration, -1)
+
+    cum_duration_flat = cum_duration.view(b * t_x)
+    path = get_mask_from_lengths(
+        cum_duration_flat, torch.Tensor(t_y).reshape(1, 1, -1)
+    ).to(mask.dtype)
+    path = path.view(b, t_x, t_y)
+    path = (
+        path
+        - torch.nn.functional.pad(path, convert_pad_shape([[0, 0], [1, 0], [0, 0]]))[
+            :, :-1
+        ]
+    )
+    path = path.unsqueeze(1).transpose(2, 3) * mask
+    return path
+
+
+def process_batch(batch_data, sup_data_types_set):
+    batch_dict = {}
+    batch_index = 0
+    for name, datatype in DATA_STR2DATA_CLASS.items():
+        if datatype in MAIN_DATA_TYPES or datatype in sup_data_types_set:
+            batch_dict[name] = batch_data[batch_index]
+            batch_index = batch_index + 1
+            if issubclass(datatype, WithLens):
+                batch_dict[name + "_lens"] = batch_data[batch_index]
+                batch_index = batch_index + 1
+    return batch_dict
+
+
+def to_device_recursive(e, device: torch.device):
+    """
+    Use .to(device) on all tensors within nested lists, tuples, values ofdicts
+    Returns a new structure with tensors moved to target device, leaving other data intact.
+
+    The intended use is to move collections of tensors to a device while:
+        - avoiding calling specific movers like .cpu() or .cuda()
+        - avoiding stuff like .to(torch.device("cuda:{some_variable}"))
+    """
+    if isinstance(e, (list, tuple)):
+        return [to_device_recursive(elem, device) for elem in e]
+    elif isinstance(e, dict):
+        return {key: to_device_recursive(value, device) for key, value in e.items()}
+    elif isinstance(e, torch.Tensor):
+        return e.to(device)
+    else:
+        return e
+
+
+def mask_sequence_tensor(tensor: torch.Tensor, lengths: torch.Tensor):
+    """
+    For tensors containing sequences, zero out out-of-bound elements given lengths of every element in the batch.
+
+    tensor: tensor of shape (B, D, L) or (B, D1, D2, L),
+    lengths: LongTensor of shape (B,)
+    """
+    batch_size, *_, max_lengths = tensor.shape
+
+    if len(tensor.shape) == 2:
+        mask = torch.ones(batch_size, max_lengths).cumsum(dim=-1).type_as(lengths)
+        mask = mask <= rearrange(lengths, "b -> b 1")
+    elif len(tensor.shape) == 3:
+        mask = torch.ones(batch_size, 1, max_lengths).cumsum(dim=-1).type_as(lengths)
+        mask = mask <= rearrange(lengths, "b -> b 1 1")
+    elif len(tensor.shape) == 4:
+        mask = torch.ones(batch_size, 1, 1, max_lengths).cumsum(dim=-1).type_as(lengths)
+        mask = mask <= rearrange(lengths, "b -> b 1 1 1")
+    else:
+        raise ValueError("Can only mask tensors of shape B x D x L and B x D1 x D2 x L")
+
+    return tensor * mask
+
+
+@torch.jit.script
+def batch_from_ragged(
+    text: torch.Tensor,
+    pitch: torch.Tensor,
+    pace: torch.Tensor,
+    batch_lengths: torch.Tensor,
+    padding_idx: int = -1,
+    volume: Optional[torch.Tensor] = None,
+) -> Tuple[torch.Tensor, torch.Tensor, torch.Tensor, torch.Tensor, torch.Tensor]:
+    batch_lengths = batch_lengths.to(dtype=torch.int64)
+    max_len = torch.max(batch_lengths[1:] - batch_lengths[:-1])
+
+    index = 1
+    num_batches = batch_lengths.shape[0] - 1
+    texts = (
+        torch.zeros(num_batches, max_len, dtype=torch.int64, device=text.device)
+        + padding_idx
+    )
+    pitches = torch.ones(num_batches, max_len, dtype=torch.float32, device=text.device)
+    paces = (
+        torch.zeros(num_batches, max_len, dtype=torch.float32, device=text.device) + 1.0
+    )
+    volumes = (
+        torch.zeros(num_batches, max_len, dtype=torch.float32, device=text.device) + 1.0
+    )
+    lens = torch.zeros(num_batches, dtype=torch.int64, device=text.device)
+    last_index = index - 1
+    while index < batch_lengths.shape[0]:
+        seq_start = batch_lengths[last_index]
+        seq_end = batch_lengths[index]
+        cur_seq_len = seq_end - seq_start
+        lens[last_index] = cur_seq_len
+        texts[last_index, :cur_seq_len] = text[seq_start:seq_end]
+        pitches[last_index, :cur_seq_len] = pitch[seq_start:seq_end]
+        paces[last_index, :cur_seq_len] = pace[seq_start:seq_end]
+        if volume is not None:
+            volumes[last_index, :cur_seq_len] = volume[seq_start:seq_end]
+        last_index = index
+        index += 1
+
+    return texts, pitches, paces, volumes, lens
+
+
+def sample_tts_input(
+    export_config,
+    device,
+    max_batch=1,
+    max_dim=127,
+):
+    """
+    Generates input examples for tracing etc.
+    Returns:
+        A tuple of input examples.
+    """
+    sz = (
+        (max_batch * max_dim,)
+        if export_config["enable_ragged_batches"]
+        else (max_batch, max_dim)
+    )
+    inp = torch.randint(
+        *export_config["emb_range"], sz, device=device, dtype=torch.int64
+    )
+    pitch = torch.randn(sz, device=device, dtype=torch.float32) * 0.5
+    pace = torch.clamp(
+        torch.randn(sz, device=device, dtype=torch.float32) * 0.1 + 1.0, min=0.2
+    )
+    inputs = {"text": inp, "pitch": pitch, "pace": pace}
+    if export_config["enable_ragged_batches"]:
+        batch_lengths = torch.zeros((max_batch + 1), device=device, dtype=torch.int32)
+        left_over_size = sz[0]
+        batch_lengths[0] = 0
+        for i in range(1, max_batch):
+            equal_len = (left_over_size - (max_batch - i)) // (max_batch - i)
+            length = torch.randint(
+                equal_len // 2, equal_len, (1,), device=device, dtype=torch.int32
+            )
+            batch_lengths[i] = length + batch_lengths[i - 1]
+            left_over_size -= length.detach().cpu().numpy()[0]
+        batch_lengths[-1] = left_over_size + batch_lengths[-2]
+
+        sum = 0
+        index = 1
+        while index < len(batch_lengths):
+            sum += batch_lengths[index] - batch_lengths[index - 1]
+            index += 1
+        assert sum == sz[0], f"sum: {sum}, sz: {sz[0]}, lengths:{batch_lengths}"
+    else:
+        batch_lengths = torch.randint(
+            max_dim // 2, max_dim, (max_batch,), device=device, dtype=torch.int32
+        )
+        batch_lengths[0] = max_dim
+    inputs["batch_lengths"] = batch_lengths
+
+    if export_config["enable_volume"]:
+        volume = torch.clamp(
+            torch.randn(sz, device=device, dtype=torch.float32) * 0.1 + 1, min=0.01
+        )
+        inputs["volume"] = volume
+
+    if "num_speakers" in export_config:
+        inputs["speaker"] = torch.randint(
+            0,
+            export_config["num_speakers"],
+            (max_batch,),
+            device=device,
+            dtype=torch.int64,
+        )
+    return inputs
+
+
+@deprecated(
+    explanation="But it will not be removed until a further notice. G2P object root directory "
+    "`nemo_text_processing.g2p` has been replaced with `roar.collections.tts.g2p`. "
+    "Please use the latter instead as of NeMo 1.18.0."
+)
+def g2p_backward_compatible_support(g2p_target: str) -> str:
+    # for backward compatibility
+    g2p_target_new = g2p_target.replace(
+        "nemo_text_processing.g2p", "roar.collections.tts.g2p"
+    )
+    return g2p_target_new
+
+
+def build_rope_cache(
+    seq_len: int,
+    n_elem: int,
+    dtype: torch.dtype,
+    device: torch.device,
+    base: int = 10000,
+    condense_ratio: int = 1,
+):
+    """Enhanced Transformer with Rotary Position Embedding.
+
+    Derived from: https://github.com/labmlai/annotated_deep_learning_paper_implementations/blob/master/labml_nn/
+    transformers/rope/__init__.py. MIT License:
+    https://github.com/labmlai/annotated_deep_learning_paper_implementations/blob/master/license.
+    """
+    # $\Theta = {\theta_i = 10000^{\frac{2(i-1)}{d}}, i \in [1, 2, ..., \frac{d}{2}]}$
+    theta = 1.0 / (base ** (torch.arange(0, n_elem, 2, device=device) / n_elem))
+
+    # Create position indexes `[0, 1, ..., seq_len - 1]`
+    seq_idx = torch.arange(seq_len, device=device) / condense_ratio
+
+    # Calculate the product of position index and $\theta_i$
+    idx_theta = torch.outer(seq_idx, theta)
+
+    cos, sin = torch.cos(idx_theta), torch.sin(idx_theta)
+
+    # added by peiyuan to ensure same data type with q, k, to use fused rotary embedding
+    if dtype == torch.bfloat16:
+        return cos.bfloat16(), sin.bfloat16()
+    # ptl takes care of type casting
+    # this is to mimic the behaviour of complex32, else we will get different results
+    if cos.dtype in (torch.float16, torch.bfloat16, torch.int8):
+        return cos.half(), sin.half()
+    return cos, sin